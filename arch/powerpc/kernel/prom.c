--- conflicted
+++ resolved
@@ -166,13 +166,9 @@
 	 * we don't want to turn on TM here, so we use the *_COMP versions
 	 * which are 0 if the kernel doesn't support TM.
 	 */
-<<<<<<< HEAD
 	{CPU_FTR_TM_COMP, 0, 0,
 	 PPC_FEATURE2_HTM_COMP|PPC_FEATURE2_HTM_NOSC_COMP, 22, 0, 0},
-=======
-	{CPU_FTR_TM_COMP, 0, 0,		22, 0, 0},
-	{0, MMU_FTR_RADIX, 0,		40, 0, 0},
->>>>>>> 138a0764
+	{0, MMU_FTR_RADIX, 0, 0,		40, 0, 0},
 };
 
 static void __init scan_features(unsigned long node, const unsigned char *ftrs,
