--- conflicted
+++ resolved
@@ -168,13 +168,10 @@
 	unsigned long	srr1;
 	unsigned long	dar;
 	unsigned long	dsisr;
-<<<<<<< HEAD
-=======
 #ifdef CONFIG_PPC_BOOK3S_32
 	unsigned long	r0, r3, r4, r5, r6, r8, r9, r11;
 	unsigned long	lr, ctr;
 #endif
->>>>>>> 2c523b34
 #endif
 	/* Debug Registers */
 	struct debug_reg debug;
