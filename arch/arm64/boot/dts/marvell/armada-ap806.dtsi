--- conflicted
+++ resolved
@@ -254,11 +254,7 @@
 
 			ap_syscon: system-controller@6f4000 {
 				compatible = "syscon", "simple-mfd";
-<<<<<<< HEAD
-				reg = <0x6f4000 0x1000>;
-=======
 				reg = <0x6f4000 0x2000>;
->>>>>>> bb176f67
 
 				ap_clk: clock {
 					compatible = "marvell,ap806-clock";
@@ -269,11 +265,7 @@
 					compatible = "marvell,ap806-pinctrl";
 				};
 
-<<<<<<< HEAD
-				ap_gpio: gpio {
-=======
 				ap_gpio: gpio@1040 {
->>>>>>> bb176f67
 					compatible = "marvell,armada-8k-gpio";
 					offset = <0x1040>;
 					ngpios = <20>;
