// SPDX-License-Identifier: (GPL-2.0+ OR MIT)
/*
 * Copyright (c) 2018 Amlogic, Inc. All rights reserved.
 */

#include <dt-bindings/phy/phy.h>
#include <dt-bindings/gpio/gpio.h>
#include <dt-bindings/clock/g12a-clkc.h>
#include <dt-bindings/clock/g12a-aoclkc.h>
#include <dt-bindings/interrupt-controller/irq.h>
#include <dt-bindings/interrupt-controller/arm-gic.h>
#include <dt-bindings/reset/amlogic,meson-g12a-reset.h>

/ {
	compatible = "amlogic,g12a";

	interrupt-parent = <&gic>;
	#address-cells = <2>;
	#size-cells = <2>;

	cpus {
		#address-cells = <0x2>;
		#size-cells = <0x0>;

		cpu0: cpu@0 {
			device_type = "cpu";
			compatible = "arm,cortex-a53";
			reg = <0x0 0x0>;
			enable-method = "psci";
			next-level-cache = <&l2>;
		};

		cpu1: cpu@1 {
			device_type = "cpu";
			compatible = "arm,cortex-a53";
			reg = <0x0 0x1>;
			enable-method = "psci";
			next-level-cache = <&l2>;
		};

		cpu2: cpu@2 {
			device_type = "cpu";
			compatible = "arm,cortex-a53";
			reg = <0x0 0x2>;
			enable-method = "psci";
			next-level-cache = <&l2>;
		};

		cpu3: cpu@3 {
			device_type = "cpu";
			compatible = "arm,cortex-a53";
			reg = <0x0 0x3>;
			enable-method = "psci";
			next-level-cache = <&l2>;
		};

		l2: l2-cache0 {
			compatible = "cache";
		};
	};

	efuse: efuse {
		compatible = "amlogic,meson-gxbb-efuse";
		clocks = <&clkc CLKID_EFUSE>;
		#address-cells = <1>;
		#size-cells = <1>;
		read-only;
	};

	psci {
		compatible = "arm,psci-1.0";
		method = "smc";
	};

	reserved-memory {
		#address-cells = <2>;
		#size-cells = <2>;
		ranges;

		/* 3 MiB reserved for ARM Trusted Firmware (BL31) */
		secmon_reserved: secmon@5000000 {
			reg = <0x0 0x05000000 0x0 0x300000>;
			no-map;
		};

		linux,cma {
			compatible = "shared-dma-pool";
			reusable;
			size = <0x0 0x10000000>;
			alignment = <0x0 0x400000>;
			linux,cma-default;
		};
	};

	sm: secure-monitor {
		compatible = "amlogic,meson-gxbb-sm";
	};

	soc {
		compatible = "simple-bus";
		#address-cells = <2>;
		#size-cells = <2>;
		ranges;

		apb: bus@ff600000 {
			compatible = "simple-bus";
			reg = <0x0 0xff600000 0x0 0x200000>;
			#address-cells = <2>;
			#size-cells = <2>;
			ranges = <0x0 0x0 0x0 0xff600000 0x0 0x200000>;
<<<<<<< HEAD

			periphs: bus@34400 {
				compatible = "simple-bus";
				reg = <0x0 0x34400 0x0 0x400>;
				#address-cells = <2>;
				#size-cells = <2>;
				ranges = <0x0 0x0 0x0 0x34400 0x0 0x400>;
			};

=======

			hdmi_tx: hdmi-tx@0 {
				compatible = "amlogic,meson-g12a-dw-hdmi";
				reg = <0x0 0x0 0x0 0x10000>;
				interrupts = <GIC_SPI 57 IRQ_TYPE_EDGE_RISING>;
				resets = <&reset RESET_HDMITX_CAPB3>,
					 <&reset RESET_HDMITX_PHY>,
					 <&reset RESET_HDMITX>;
				reset-names = "hdmitx_apb", "hdmitx", "hdmitx_phy";
				clocks = <&clkc CLKID_HDMI>,
					 <&clkc CLKID_HTX_PCLK>,
					 <&clkc CLKID_VPU_INTR>;
				clock-names = "isfr", "iahb", "venci";
				#address-cells = <1>;
				#size-cells = <0>;
				status = "disabled";

				/* VPU VENC Input */
				hdmi_tx_venc_port: port@0 {
					reg = <0>;

					hdmi_tx_in: endpoint {
						remote-endpoint = <&hdmi_tx_out>;
					};
				};

				/* TMDS Output */
				hdmi_tx_tmds_port: port@1 {
					reg = <1>;
				};
			};

			periphs: bus@34400 {
				compatible = "simple-bus";
				reg = <0x0 0x34400 0x0 0x400>;
				#address-cells = <2>;
				#size-cells = <2>;
				ranges = <0x0 0x0 0x0 0x34400 0x0 0x400>;

				periphs_pinctrl: pinctrl@40 {
					compatible = "amlogic,meson-g12a-periphs-pinctrl";
					#address-cells = <2>;
					#size-cells = <2>;
					ranges;

					gpio: bank@40 {
						reg = <0x0 0x40  0x0 0x4c>,
						      <0x0 0xe8  0x0 0x18>,
						      <0x0 0x120 0x0 0x18>,
						      <0x0 0x2c0 0x0 0x40>,
						      <0x0 0x340 0x0 0x1c>;
						reg-names = "gpio",
							    "pull",
							    "pull-enable",
							    "mux",
							    "ds";
						gpio-controller;
						#gpio-cells = <2>;
						gpio-ranges = <&periphs_pinctrl 0 0 86>;
					};

					cec_ao_a_h_pins: cec_ao_a_h {
						mux {
							groups = "cec_ao_a_h";
							function = "cec_ao_a_h";
							bias-disable;
						};
					};

					cec_ao_b_h_pins: cec_ao_b_h {
						mux {
							groups = "cec_ao_b_h";
							function = "cec_ao_b_h";
							bias-disable;
						};
					};

					hdmitx_ddc_pins: hdmitx_ddc {
						mux {
							groups = "hdmitx_sda",
								 "hdmitx_sck";
							function = "hdmitx";
							bias-disable;
						};
					};

					hdmitx_hpd_pins: hdmitx_hpd {
						mux {
							groups = "hdmitx_hpd_in";
							function = "hdmitx";
							bias-disable;
						};
					};

					uart_a_pins: uart-a {
						mux {
							groups = "uart_a_tx",
								 "uart_a_rx";
							function = "uart_a";
							bias-disable;
						};
					};

					uart_a_cts_rts_pins: uart-a-cts-rts {
						mux {
							groups = "uart_a_cts",
								 "uart_a_rts";
							function = "uart_a";
							bias-disable;
						};
					};

					uart_b_pins: uart-b {
						mux {
							groups = "uart_b_tx",
								 "uart_b_rx";
							function = "uart_b";
							bias-disable;
						};
					};

					uart_c_pins: uart-c {
						mux {
							groups = "uart_c_tx",
								 "uart_c_rx";
							function = "uart_c";
							bias-disable;
						};
					};

					uart_c_cts_rts_pins: uart-c-cts-rts {
						mux {
							groups = "uart_c_cts",
								 "uart_c_rts";
							function = "uart_c";
							bias-disable;
						};
					};
				};
			};

			usb2_phy0: phy@36000 {
				compatible = "amlogic,g12a-usb2-phy";
				reg = <0x0 0x36000 0x0 0x2000>;
				clocks = <&xtal>;
				clock-names = "xtal";
				resets = <&reset RESET_USB_PHY20>;
				reset-names = "phy";
				#phy-cells = <0>;
			};

			dmc: bus@38000 {
				compatible = "simple-bus";
				reg = <0x0 0x38000 0x0 0x400>;
				#address-cells = <2>;
				#size-cells = <2>;
				ranges = <0x0 0x0 0x0 0x38000 0x0 0x400>;

				canvas: video-lut@48 {
					compatible = "amlogic,canvas";
					reg = <0x0 0x48 0x0 0x14>;
				};
			};

			usb2_phy1: phy@3a000 {
				compatible = "amlogic,g12a-usb2-phy";
				reg = <0x0 0x3a000 0x0 0x2000>;
				clocks = <&xtal>;
				clock-names = "xtal";
				resets = <&reset RESET_USB_PHY21>;
				reset-names = "phy";
				#phy-cells = <0>;
			};

>>>>>>> 0ecfebd2
			hiu: bus@3c000 {
				compatible = "simple-bus";
				reg = <0x0 0x3c000 0x0 0x1400>;
				#address-cells = <2>;
				#size-cells = <2>;
				ranges = <0x0 0x0 0x0 0x3c000 0x0 0x1400>;

				hhi: system-controller@0 {
					compatible = "amlogic,meson-gx-hhi-sysctrl",
						     "simple-mfd", "syscon";
					reg = <0 0 0 0x400>;

					clkc: clock-controller {
						compatible = "amlogic,g12a-clkc";
						#clock-cells = <1>;
						clocks = <&xtal>;
						clock-names = "xtal";
					};
				};
			};
<<<<<<< HEAD
=======

			usb3_pcie_phy: phy@46000 {
				compatible = "amlogic,g12a-usb3-pcie-phy";
				reg = <0x0 0x46000 0x0 0x2000>;
				clocks = <&clkc CLKID_PCIE_PLL>;
				clock-names = "ref_clk";
				resets = <&reset RESET_PCIE_PHY>;
				reset-names = "phy";
				assigned-clocks = <&clkc CLKID_PCIE_PLL>;
				assigned-clock-rates = <100000000>;
				#phy-cells = <1>;
			};
>>>>>>> 0ecfebd2
		};

		aobus: bus@ff800000 {
			compatible = "simple-bus";
			reg = <0x0 0xff800000 0x0 0x100000>;
			#address-cells = <2>;
			#size-cells = <2>;
			ranges = <0x0 0x0 0x0 0xff800000 0x0 0x100000>;

			rti: sys-ctrl@0 {
				compatible = "amlogic,meson-gx-ao-sysctrl",
					     "simple-mfd", "syscon";
				reg = <0x0 0x0 0x0 0x100>;
				#address-cells = <2>;
				#size-cells = <2>;
				ranges = <0x0 0x0 0x0 0x0 0x0 0x100>;

				clkc_AO: clock-controller {
					compatible = "amlogic,meson-g12a-aoclkc";
					#clock-cells = <1>;
					#reset-cells = <1>;
					clocks = <&xtal>, <&clkc CLKID_CLK81>;
					clock-names = "xtal", "mpeg-clk";
				};

				pwrc_vpu: power-controller-vpu {
					compatible = "amlogic,meson-g12a-pwrc-vpu";
					#power-domain-cells = <0>;
					amlogic,hhi-sysctrl = <&hhi>;
					resets = <&reset RESET_VIU>,
						 <&reset RESET_VENC>,
						 <&reset RESET_VCBUS>,
						 <&reset RESET_BT656>,
						 <&reset RESET_RDMA>,
						 <&reset RESET_VENCI>,
						 <&reset RESET_VENCP>,
						 <&reset RESET_VDAC>,
						 <&reset RESET_VDI6>,
						 <&reset RESET_VENCL>,
						 <&reset RESET_VID_LOCK>;
					clocks = <&clkc CLKID_VPU>,
						 <&clkc CLKID_VAPB>;
					clock-names = "vpu", "vapb";
					/*
					 * VPU clocking is provided by two identical clock paths
					 * VPU_0 and VPU_1 muxed to a single clock by a glitch
					 * free mux to safely change frequency while running.
					 * Same for VAPB but with a final gate after the glitch free mux.
					 */
					assigned-clocks = <&clkc CLKID_VPU_0_SEL>,
							  <&clkc CLKID_VPU_0>,
							  <&clkc CLKID_VPU>, /* Glitch free mux */
							  <&clkc CLKID_VAPB_0_SEL>,
							  <&clkc CLKID_VAPB_0>,
							  <&clkc CLKID_VAPB_SEL>; /* Glitch free mux */
					assigned-clock-parents = <&clkc CLKID_FCLK_DIV3>,
								 <0>, /* Do Nothing */
								 <&clkc CLKID_VPU_0>,
								 <&clkc CLKID_FCLK_DIV4>,
								 <0>, /* Do Nothing */
								 <&clkc CLKID_VAPB_0>;
					assigned-clock-rates = <0>, /* Do Nothing */
							       <666666666>,
							       <0>, /* Do Nothing */
							       <0>, /* Do Nothing */
							       <250000000>,
							       <0>; /* Do Nothing */
				};

				ao_pinctrl: pinctrl@14 {
					compatible = "amlogic,meson-g12a-aobus-pinctrl";
					#address-cells = <2>;
					#size-cells = <2>;
					ranges;

					gpio_ao: bank@14 {
						reg = <0x0 0x14 0x0 0x8>,
						      <0x0 0x1c 0x0 0x8>,
						      <0x0 0x24 0x0 0x14>;
						reg-names = "mux",
							    "ds",
							    "gpio";
						gpio-controller;
						#gpio-cells = <2>;
						gpio-ranges = <&ao_pinctrl 0 0 15>;
					};

					uart_ao_a_pins: uart-a-ao {
						mux {
							groups = "uart_ao_a_tx",
								 "uart_ao_a_rx";
							function = "uart_ao_a";
							bias-disable;
						};
					};

					uart_ao_a_cts_rts_pins: uart-ao-a-cts-rts {
						mux {
							groups = "uart_ao_a_cts",
								 "uart_ao_a_rts";
							function = "uart_ao_a";
							bias-disable;
						};
					};
				};
			};

			cec_AO: cec@100 {
				compatible = "amlogic,meson-gx-ao-cec";
				reg = <0x0 0x00100 0x0 0x14>;
				interrupts = <GIC_SPI 199 IRQ_TYPE_EDGE_RISING>;
				clocks = <&clkc_AO CLKID_AO_CEC>;
				clock-names = "core";
				status = "disabled";
			};

			sec_AO: ao-secure@140 {
				compatible = "amlogic,meson-gx-ao-secure", "syscon";
				reg = <0x0 0x140 0x0 0x140>;
				amlogic,has-chip-id;
			};

			cecb_AO: cec@280 {
				compatible = "amlogic,meson-g12a-ao-cec";
				reg = <0x0 0x00280 0x0 0x1c>;
				interrupts = <GIC_SPI 203 IRQ_TYPE_EDGE_RISING>;
				clocks = <&clkc_AO CLKID_AO_CTS_OSCIN>;
				clock-names = "oscin";
				status = "disabled";
			};

			uart_AO: serial@3000 {
				compatible = "amlogic,meson-gx-uart",
					     "amlogic,meson-ao-uart";
				reg = <0x0 0x3000 0x0 0x18>;
				interrupts = <GIC_SPI 193 IRQ_TYPE_EDGE_RISING>;
				clocks = <&xtal>, <&xtal>, <&xtal>;
				clock-names = "xtal", "pclk", "baud";
				status = "disabled";
			};

			uart_AO_B: serial@4000 {
				compatible = "amlogic,meson-gx-uart",
					     "amlogic,meson-ao-uart";
				reg = <0x0 0x4000 0x0 0x18>;
				interrupts = <GIC_SPI 197 IRQ_TYPE_EDGE_RISING>;
				clocks = <&xtal>, <&xtal>, <&xtal>;
				clock-names = "xtal", "pclk", "baud";
				status = "disabled";
			};

			saradc: adc@9000 {
				compatible = "amlogic,meson-g12a-saradc",
					     "amlogic,meson-saradc";
				reg = <0x0 0x9000 0x0 0x48>;
				#io-channel-cells = <1>;
				interrupts = <GIC_SPI 200 IRQ_TYPE_EDGE_RISING>;
				clocks = <&xtal>,
					 <&clkc_AO CLKID_AO_SAR_ADC>,
					 <&clkc_AO CLKID_AO_SAR_ADC_CLK>,
					 <&clkc_AO CLKID_AO_SAR_ADC_SEL>;
				clock-names = "clkin", "core", "adc_clk", "adc_sel";
				status = "disabled";
			};
		};

		vpu: vpu@ff900000 {
			compatible = "amlogic,meson-g12a-vpu";
			reg = <0x0 0xff900000 0x0 0x100000>,
			      <0x0 0xff63c000 0x0 0x1000>;
			reg-names = "vpu", "hhi";
			interrupts = <GIC_SPI 3 IRQ_TYPE_EDGE_RISING>;
			#address-cells = <1>;
			#size-cells = <0>;
			amlogic,canvas = <&canvas>;
			power-domains = <&pwrc_vpu>;

			/* CVBS VDAC output port */
			cvbs_vdac_port: port@0 {
				reg = <0>;
			};

			/* HDMI-TX output port */
			hdmi_tx_port: port@1 {
				reg = <1>;

				hdmi_tx_out: endpoint {
					remote-endpoint = <&hdmi_tx_in>;
				};
			};
		};

		gic: interrupt-controller@ffc01000 {
			compatible = "arm,gic-400";
			reg = <0x0 0xffc01000 0 0x1000>,
			      <0x0 0xffc02000 0 0x2000>,
			      <0x0 0xffc04000 0 0x2000>,
			      <0x0 0xffc06000 0 0x2000>;
			interrupt-controller;
			interrupts = <GIC_PPI 9
				(GIC_CPU_MASK_SIMPLE(8) | IRQ_TYPE_LEVEL_HIGH)>;
			#interrupt-cells = <3>;
			#address-cells = <0>;
		};

		cbus: bus@ffd00000 {
			compatible = "simple-bus";
			reg = <0x0 0xffd00000 0x0 0x100000>;
			#address-cells = <2>;
			#size-cells = <2>;
			ranges = <0x0 0x0 0x0 0xffd00000 0x0 0x100000>;
<<<<<<< HEAD

			clk_msr: clock-measure@18000 {
				compatible = "amlogic,meson-g12a-clk-measure";
				reg = <0x0 0x18000 0x0 0x10>;
			};
=======

			reset: reset-controller@1004 {
				compatible = "amlogic,meson-g12a-reset",
					     "amlogic,meson-axg-reset";
				reg = <0x0 0x1004 0x0 0x9c>;
				#reset-cells = <1>;
			};

			clk_msr: clock-measure@18000 {
				compatible = "amlogic,meson-g12a-clk-measure";
				reg = <0x0 0x18000 0x0 0x10>;
			};

			uart_C: serial@22000 {
				compatible = "amlogic,meson-gx-uart";
				reg = <0x0 0x22000 0x0 0x18>;
				interrupts = <GIC_SPI 93 IRQ_TYPE_EDGE_RISING>;
				clocks = <&xtal>, <&clkc CLKID_UART2>, <&xtal>;
				clock-names = "xtal", "pclk", "baud";
				status = "disabled";
			};

			uart_B: serial@23000 {
				compatible = "amlogic,meson-gx-uart";
				reg = <0x0 0x23000 0x0 0x18>;
				interrupts = <GIC_SPI 75 IRQ_TYPE_EDGE_RISING>;
				clocks = <&xtal>, <&clkc CLKID_UART1>, <&xtal>;
				clock-names = "xtal", "pclk", "baud";
				status = "disabled";
			};

			uart_A: serial@24000 {
				compatible = "amlogic,meson-gx-uart";
				reg = <0x0 0x24000 0x0 0x18>;
				interrupts = <GIC_SPI 26 IRQ_TYPE_EDGE_RISING>;
				clocks = <&xtal>, <&clkc CLKID_UART0>, <&xtal>;
				clock-names = "xtal", "pclk", "baud";
				status = "disabled";
			};
		};

		usb: usb@ffe09000 {
			status = "disabled";
			compatible = "amlogic,meson-g12a-usb-ctrl";
			reg = <0x0 0xffe09000 0x0 0xa0>;
			interrupts = <GIC_SPI 16 IRQ_TYPE_LEVEL_HIGH>;
			#address-cells = <2>;
			#size-cells = <2>;
			ranges;

			clocks = <&clkc CLKID_USB>;
			resets = <&reset RESET_USB>;

			dr_mode = "otg";

			phys = <&usb2_phy0>, <&usb2_phy1>,
			       <&usb3_pcie_phy PHY_TYPE_USB3>;
			phy-names = "usb2-phy0", "usb2-phy1", "usb3-phy0";

			dwc2: usb@ff400000 {
				compatible = "amlogic,meson-g12a-usb", "snps,dwc2";
				reg = <0x0 0xff400000 0x0 0x40000>;
				interrupts = <GIC_SPI 31 IRQ_TYPE_LEVEL_HIGH>;
				clocks = <&clkc CLKID_USB1_DDR_BRIDGE>;
				clock-names = "ddr";
				phys = <&usb2_phy1>;
				dr_mode = "peripheral";
				g-rx-fifo-size = <192>;
				g-np-tx-fifo-size = <128>;
				g-tx-fifo-size = <128 128 16 16 16>;
			};

			dwc3: usb@ff500000 {
				compatible = "snps,dwc3";
				reg = <0x0 0xff500000 0x0 0x100000>;
				interrupts = <GIC_SPI 30 IRQ_TYPE_LEVEL_HIGH>;
				dr_mode = "host";
				snps,dis_u2_susphy_quirk;
				snps,quirk-frame-length-adjustment;
			};
		};

		mali: gpu@ffe40000 {
			compatible = "amlogic,meson-g12a-mali", "arm,mali-bifrost";
			reg = <0x0 0xffe40000 0x0 0x40000>;
			interrupt-parent = <&gic>;
			interrupts = <GIC_SPI 160 IRQ_TYPE_LEVEL_HIGH>,
				     <GIC_SPI 161 IRQ_TYPE_LEVEL_HIGH>,
				     <GIC_SPI 162 IRQ_TYPE_LEVEL_HIGH>;
			interrupt-names = "gpu", "mmu", "job";
			clocks = <&clkc CLKID_MALI>;
			resets = <&reset RESET_DVALIN_CAPB3>, <&reset RESET_DVALIN>;

			/*
			 * Mali clocking is provided by two identical clock paths
			 * MALI_0 and MALI_1 muxed to a single clock by a glitch
			 * free mux to safely change frequency while running.
			 */
			assigned-clocks = <&clkc CLKID_MALI_0_SEL>,
					  <&clkc CLKID_MALI_0>,
					  <&clkc CLKID_MALI>; /* Glitch free mux */
			assigned-clock-parents = <&clkc CLKID_FCLK_DIV2P5>,
						 <0>, /* Do Nothing */
						 <&clkc CLKID_MALI_0>;
			assigned-clock-rates = <0>, /* Do Nothing */
					       <800000000>,
					       <0>; /* Do Nothing */
>>>>>>> 0ecfebd2
		};
	};

	timer {
		compatible = "arm,armv8-timer";
		interrupts = <GIC_PPI 13
			(GIC_CPU_MASK_RAW(0xff) | IRQ_TYPE_LEVEL_LOW)>,
			     <GIC_PPI 14
			(GIC_CPU_MASK_RAW(0xff) | IRQ_TYPE_LEVEL_LOW)>,
			     <GIC_PPI 11
			(GIC_CPU_MASK_RAW(0xff) | IRQ_TYPE_LEVEL_LOW)>,
			     <GIC_PPI 10
			(GIC_CPU_MASK_RAW(0xff) | IRQ_TYPE_LEVEL_LOW)>;
	};

	xtal: xtal-clk {
		compatible = "fixed-clock";
		clock-frequency = <24000000>;
		clock-output-names = "xtal";
		#clock-cells = <0>;
	};

};<|MERGE_RESOLUTION|>--- conflicted
+++ resolved
@@ -108,17 +108,6 @@
 			#address-cells = <2>;
 			#size-cells = <2>;
 			ranges = <0x0 0x0 0x0 0xff600000 0x0 0x200000>;
-<<<<<<< HEAD
-
-			periphs: bus@34400 {
-				compatible = "simple-bus";
-				reg = <0x0 0x34400 0x0 0x400>;
-				#address-cells = <2>;
-				#size-cells = <2>;
-				ranges = <0x0 0x0 0x0 0x34400 0x0 0x400>;
-			};
-
-=======
 
 			hdmi_tx: hdmi-tx@0 {
 				compatible = "amlogic,meson-g12a-dw-hdmi";
@@ -293,7 +282,6 @@
 				#phy-cells = <0>;
 			};
 
->>>>>>> 0ecfebd2
 			hiu: bus@3c000 {
 				compatible = "simple-bus";
 				reg = <0x0 0x3c000 0x0 0x1400>;
@@ -314,8 +302,6 @@
 					};
 				};
 			};
-<<<<<<< HEAD
-=======
 
 			usb3_pcie_phy: phy@46000 {
 				compatible = "amlogic,g12a-usb3-pcie-phy";
@@ -328,7 +314,6 @@
 				assigned-clock-rates = <100000000>;
 				#phy-cells = <1>;
 			};
->>>>>>> 0ecfebd2
 		};
 
 		aobus: bus@ff800000 {
@@ -540,13 +525,6 @@
 			#address-cells = <2>;
 			#size-cells = <2>;
 			ranges = <0x0 0x0 0x0 0xffd00000 0x0 0x100000>;
-<<<<<<< HEAD
-
-			clk_msr: clock-measure@18000 {
-				compatible = "amlogic,meson-g12a-clk-measure";
-				reg = <0x0 0x18000 0x0 0x10>;
-			};
-=======
 
 			reset: reset-controller@1004 {
 				compatible = "amlogic,meson-g12a-reset",
@@ -654,7 +632,6 @@
 			assigned-clock-rates = <0>, /* Do Nothing */
 					       <800000000>,
 					       <0>; /* Do Nothing */
->>>>>>> 0ecfebd2
 		};
 	};
 
