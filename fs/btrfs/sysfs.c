--- conflicted
+++ resolved
@@ -28,155 +28,6 @@
 #include "disk-io.h"
 #include "transaction.h"
 
-<<<<<<< HEAD
-static ssize_t root_blocks_used_show(struct btrfs_root *root, char *buf)
-{
-	return snprintf(buf, PAGE_SIZE, "%llu\n",
-		(unsigned long long)btrfs_root_used(&root->root_item));
-}
-
-static ssize_t root_block_limit_show(struct btrfs_root *root, char *buf)
-{
-	return snprintf(buf, PAGE_SIZE, "%llu\n",
-		(unsigned long long)btrfs_root_limit(&root->root_item));
-}
-
-static ssize_t super_blocks_used_show(struct btrfs_fs_info *fs, char *buf)
-{
-
-	return snprintf(buf, PAGE_SIZE, "%llu\n",
-		(unsigned long long)btrfs_super_bytes_used(&fs->super_copy));
-}
-
-static ssize_t super_total_blocks_show(struct btrfs_fs_info *fs, char *buf)
-{
-	return snprintf(buf, PAGE_SIZE, "%llu\n",
-		(unsigned long long)btrfs_super_total_bytes(&fs->super_copy));
-}
-
-static ssize_t super_blocksize_show(struct btrfs_fs_info *fs, char *buf)
-{
-	return snprintf(buf, PAGE_SIZE, "%llu\n",
-		(unsigned long long)btrfs_super_sectorsize(&fs->super_copy));
-}
-
-/* this is for root attrs (subvols/snapshots) */
-struct btrfs_root_attr {
-	struct attribute attr;
-	ssize_t (*show)(struct btrfs_root *, char *);
-	ssize_t (*store)(struct btrfs_root *, const char *, size_t);
-};
-
-#define ROOT_ATTR(name, mode, show, store) \
-static struct btrfs_root_attr btrfs_root_attr_##name = __ATTR(name, mode, \
-							      show, store)
-
-ROOT_ATTR(blocks_used,	0444,	root_blocks_used_show,	NULL);
-ROOT_ATTR(block_limit,	0644,	root_block_limit_show,	NULL);
-
-static struct attribute *btrfs_root_attrs[] = {
-	&btrfs_root_attr_blocks_used.attr,
-	&btrfs_root_attr_block_limit.attr,
-	NULL,
-};
-
-/* this is for super attrs (actual full fs) */
-struct btrfs_super_attr {
-	struct attribute attr;
-	ssize_t (*show)(struct btrfs_fs_info *, char *);
-	ssize_t (*store)(struct btrfs_fs_info *, const char *, size_t);
-};
-
-#define SUPER_ATTR(name, mode, show, store) \
-static struct btrfs_super_attr btrfs_super_attr_##name = __ATTR(name, mode, \
-								show, store)
-
-SUPER_ATTR(blocks_used,		0444,	super_blocks_used_show,		NULL);
-SUPER_ATTR(total_blocks,	0444,	super_total_blocks_show,	NULL);
-SUPER_ATTR(blocksize,		0444,	super_blocksize_show,		NULL);
-
-static struct attribute *btrfs_super_attrs[] = {
-	&btrfs_super_attr_blocks_used.attr,
-	&btrfs_super_attr_total_blocks.attr,
-	&btrfs_super_attr_blocksize.attr,
-	NULL,
-};
-
-static ssize_t btrfs_super_attr_show(struct kobject *kobj,
-				    struct attribute *attr, char *buf)
-{
-	struct btrfs_fs_info *fs = container_of(kobj, struct btrfs_fs_info,
-						super_kobj);
-	struct btrfs_super_attr *a = container_of(attr,
-						  struct btrfs_super_attr,
-						  attr);
-
-	return a->show ? a->show(fs, buf) : 0;
-}
-
-static ssize_t btrfs_super_attr_store(struct kobject *kobj,
-				     struct attribute *attr,
-				     const char *buf, size_t len)
-{
-	struct btrfs_fs_info *fs = container_of(kobj, struct btrfs_fs_info,
-						super_kobj);
-	struct btrfs_super_attr *a = container_of(attr,
-						  struct btrfs_super_attr,
-						  attr);
-
-	return a->store ? a->store(fs, buf, len) : 0;
-}
-
-static ssize_t btrfs_root_attr_show(struct kobject *kobj,
-				    struct attribute *attr, char *buf)
-{
-	struct btrfs_root *root = container_of(kobj, struct btrfs_root,
-						root_kobj);
-	struct btrfs_root_attr *a = container_of(attr,
-						 struct btrfs_root_attr,
-						 attr);
-
-	return a->show ? a->show(root, buf) : 0;
-}
-
-static ssize_t btrfs_root_attr_store(struct kobject *kobj,
-				     struct attribute *attr,
-				     const char *buf, size_t len)
-{
-	struct btrfs_root *root = container_of(kobj, struct btrfs_root,
-						root_kobj);
-	struct btrfs_root_attr *a = container_of(attr,
-						 struct btrfs_root_attr,
-						 attr);
-	return a->store ? a->store(root, buf, len) : 0;
-}
-
-static void btrfs_super_release(struct kobject *kobj)
-{
-	struct btrfs_fs_info *fs = container_of(kobj, struct btrfs_fs_info,
-						super_kobj);
-	complete(&fs->kobj_unregister);
-}
-
-static void btrfs_root_release(struct kobject *kobj)
-{
-	struct btrfs_root *root = container_of(kobj, struct btrfs_root,
-						root_kobj);
-	complete(&root->kobj_unregister);
-}
-
-static const struct sysfs_ops btrfs_super_attr_ops = {
-	.show	= btrfs_super_attr_show,
-	.store	= btrfs_super_attr_store,
-};
-
-static const struct sysfs_ops btrfs_root_attr_ops = {
-	.show	= btrfs_root_attr_show,
-	.store	= btrfs_root_attr_store,
-};
-
-=======
->>>>>>> 56299378
 /* /sys/fs/btrfs/ entry */
 static struct kset *btrfs_kset;
 
