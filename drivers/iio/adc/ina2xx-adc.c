/*
 * INA2XX Current and Power Monitors
 *
 * Copyright 2015 Baylibre SAS.
 *
 * This program is free software; you can redistribute it and/or modify
 * it under the terms of the GNU General Public License version 2 as
 * published by the Free Software Foundation.
 *
 * Based on linux/drivers/iio/adc/ad7291.c
 * Copyright 2010-2011 Analog Devices Inc.
 *
 * Based on linux/drivers/hwmon/ina2xx.c
 * Copyright 2012 Lothar Felten <l-felten@ti.com>
 *
 * Licensed under the GPL-2 or later.
 *
 * IIO driver for INA219-220-226-230-231
 *
 * Configurable 7-bit I2C slave address from 0x40 to 0x4F
 */

#include <linux/delay.h>
#include <linux/i2c.h>
#include <linux/iio/iio.h>
#include <linux/iio/buffer.h>
#include <linux/iio/kfifo_buf.h>
#include <linux/iio/sysfs.h>
#include <linux/kthread.h>
#include <linux/module.h>
#include <linux/of_device.h>
#include <linux/regmap.h>
#include <linux/util_macros.h>

#include <linux/platform_data/ina2xx.h>

/* INA2XX registers definition */
#define INA2XX_CONFIG                   0x00
#define INA2XX_SHUNT_VOLTAGE            0x01	/* readonly */
#define INA2XX_BUS_VOLTAGE              0x02	/* readonly */
#define INA2XX_POWER                    0x03	/* readonly */
#define INA2XX_CURRENT                  0x04	/* readonly */
#define INA2XX_CALIBRATION              0x05

#define INA226_MASK_ENABLE		0x06
#define INA226_CVRF			BIT(3)

#define INA2XX_MAX_REGISTERS            8

/* settings - depend on use case */
#define INA219_CONFIG_DEFAULT           0x399F	/* PGA=1/8, BRNG=32V */
#define INA219_DEFAULT_IT		532
#define INA219_DEFAULT_BRNG             1   /* 32V */
#define INA219_DEFAULT_PGA              125 /* 1000/8 */
#define INA226_CONFIG_DEFAULT           0x4327
#define INA226_DEFAULT_AVG              4
#define INA226_DEFAULT_IT		1110

#define INA2XX_RSHUNT_DEFAULT           10000

/*
 * bit masks for reading the settings in the configuration register
 * FIXME: use regmap_fields.
 */
#define INA2XX_MODE_MASK	GENMASK(3, 0)

/* Gain for VShunt: 1/8 (default), 1/4, 1/2, 1 */
#define INA219_PGA_MASK		GENMASK(12, 11)
#define INA219_SHIFT_PGA(val)	((val) << 11)

/* VBus range: 32V (default), 16V */
#define INA219_BRNG_MASK	BIT(13)
#define INA219_SHIFT_BRNG(val)	((val) << 13)

/* Averaging for VBus/VShunt/Power */
#define INA226_AVG_MASK		GENMASK(11, 9)
#define INA226_SHIFT_AVG(val)	((val) << 9)

/* Integration time for VBus */
#define INA219_ITB_MASK		GENMASK(10, 7)
#define INA219_SHIFT_ITB(val)	((val) << 7)
#define INA226_ITB_MASK		GENMASK(8, 6)
#define INA226_SHIFT_ITB(val)	((val) << 6)

/* Integration time for VShunt */
#define INA219_ITS_MASK		GENMASK(6, 3)
#define INA219_SHIFT_ITS(val)	((val) << 3)
#define INA226_ITS_MASK		GENMASK(5, 3)
#define INA226_SHIFT_ITS(val)	((val) << 3)

/* INA219 Bus voltage register, low bits are flags */
#define INA219_OVF		BIT(0)
#define INA219_CNVR		BIT(1)
#define INA219_BUS_VOLTAGE_SHIFT	3

/* Cosmetic macro giving the sampling period for a full P=UxI cycle */
#define SAMPLING_PERIOD(c)	((c->int_time_vbus + c->int_time_vshunt) \
				 * c->avg)

static bool ina2xx_is_writeable_reg(struct device *dev, unsigned int reg)
{
	return (reg == INA2XX_CONFIG) || (reg > INA2XX_CURRENT);
}

static bool ina2xx_is_volatile_reg(struct device *dev, unsigned int reg)
{
	return (reg != INA2XX_CONFIG);
}

static inline bool is_signed_reg(unsigned int reg)
{
	return (reg == INA2XX_SHUNT_VOLTAGE) || (reg == INA2XX_CURRENT);
}

static const struct regmap_config ina2xx_regmap_config = {
	.reg_bits = 8,
	.val_bits = 16,
	.max_register = INA2XX_MAX_REGISTERS,
	.writeable_reg = ina2xx_is_writeable_reg,
	.volatile_reg = ina2xx_is_volatile_reg,
};

enum ina2xx_ids { ina219, ina226 };

struct ina2xx_config {
	u16 config_default;
	int calibration_value;
	int shunt_voltage_lsb;	/* nV */
	int bus_voltage_shift;	/* position of lsb */
	int bus_voltage_lsb;	/* uV */
	/* fixed relation between current and power lsb, uW/uA */
	int power_lsb_factor;
	enum ina2xx_ids chip_id;
};

struct ina2xx_chip_info {
	struct regmap *regmap;
	struct task_struct *task;
	const struct ina2xx_config *config;
	struct mutex state_lock;
	unsigned int shunt_resistor_uohm;
	int avg;
	int int_time_vbus; /* Bus voltage integration time uS */
	int int_time_vshunt; /* Shunt voltage integration time uS */
	int range_vbus; /* Bus voltage maximum in V */
	int pga_gain_vshunt; /* Shunt voltage PGA gain */
	bool allow_async_readout;
};

static const struct ina2xx_config ina2xx_config[] = {
	[ina219] = {
		.config_default = INA219_CONFIG_DEFAULT,
		.calibration_value = 4096,
		.shunt_voltage_lsb = 10000,
		.bus_voltage_shift = INA219_BUS_VOLTAGE_SHIFT,
		.bus_voltage_lsb = 4000,
		.power_lsb_factor = 20,
		.chip_id = ina219,
	},
	[ina226] = {
		.config_default = INA226_CONFIG_DEFAULT,
		.calibration_value = 2048,
		.shunt_voltage_lsb = 2500,
		.bus_voltage_shift = 0,
		.bus_voltage_lsb = 1250,
		.power_lsb_factor = 25,
		.chip_id = ina226,
	},
};

static int ina2xx_read_raw(struct iio_dev *indio_dev,
			   struct iio_chan_spec const *chan,
			   int *val, int *val2, long mask)
{
	int ret;
	struct ina2xx_chip_info *chip = iio_priv(indio_dev);
	unsigned int regval;

	switch (mask) {
	case IIO_CHAN_INFO_RAW:
		ret = regmap_read(chip->regmap, chan->address, &regval);
		if (ret)
			return ret;

		if (is_signed_reg(chan->address))
			*val = (s16) regval;
		else
			*val  = regval;

		if (chan->address == INA2XX_BUS_VOLTAGE)
			*val >>= chip->config->bus_voltage_shift;

		return IIO_VAL_INT;

	case IIO_CHAN_INFO_OVERSAMPLING_RATIO:
		*val = chip->avg;
		return IIO_VAL_INT;

	case IIO_CHAN_INFO_INT_TIME:
		*val = 0;
		if (chan->address == INA2XX_SHUNT_VOLTAGE)
			*val2 = chip->int_time_vshunt;
		else
			*val2 = chip->int_time_vbus;

		return IIO_VAL_INT_PLUS_MICRO;

	case IIO_CHAN_INFO_SAMP_FREQ:
		/*
		 * Sample freq is read only, it is a consequence of
		 * 1/AVG*(CT_bus+CT_shunt).
		 */
		*val = DIV_ROUND_CLOSEST(1000000, SAMPLING_PERIOD(chip));

		return IIO_VAL_INT;

	case IIO_CHAN_INFO_SCALE:
		switch (chan->address) {
		case INA2XX_SHUNT_VOLTAGE:
			/* processed (mV) = raw * lsb(nV) / 1000000 */
			*val = chip->config->shunt_voltage_lsb;
			*val2 = 1000000;
			return IIO_VAL_FRACTIONAL;

		case INA2XX_BUS_VOLTAGE:
			/* processed (mV) = raw * lsb (uV) / 1000 */
			*val = chip->config->bus_voltage_lsb;
			*val2 = 1000;
			return IIO_VAL_FRACTIONAL;

		case INA2XX_CURRENT:
			/*
			 * processed (mA) = raw * current_lsb (mA)
			 * current_lsb (mA) = shunt_voltage_lsb (nV) /
			 *                    shunt_resistor (uOhm)
			 */
			*val = chip->config->shunt_voltage_lsb;
			*val2 = chip->shunt_resistor_uohm;
			return IIO_VAL_FRACTIONAL;

		case INA2XX_POWER:
			/*
			 * processed (mW) = raw * power_lsb (mW)
			 * power_lsb (mW) = power_lsb_factor (mW/mA) *
			 *                  current_lsb (mA)
			 */
			*val = chip->config->power_lsb_factor *
			       chip->config->shunt_voltage_lsb;
			*val2 = chip->shunt_resistor_uohm;
			return IIO_VAL_FRACTIONAL;
		}

	case IIO_CHAN_INFO_HARDWAREGAIN:
		switch (chan->address) {
		case INA2XX_SHUNT_VOLTAGE:
			*val = chip->pga_gain_vshunt;
			*val2 = 1000;
			return IIO_VAL_FRACTIONAL;

		case INA2XX_BUS_VOLTAGE:
			*val = chip->range_vbus == 32 ? 1 : 2;
			return IIO_VAL_INT;
		}
	}

	return -EINVAL;
}

/*
 * Available averaging rates for ina226. The indices correspond with
 * the bit values expected by the chip (according to the ina226 datasheet,
 * table 3 AVG bit settings, found at
 * http://www.ti.com/lit/ds/symlink/ina226.pdf.
 */
static const int ina226_avg_tab[] = { 1, 4, 16, 64, 128, 256, 512, 1024 };

static int ina226_set_average(struct ina2xx_chip_info *chip, unsigned int val,
			      unsigned int *config)
{
	int bits;

	if (val > 1024 || val < 1)
		return -EINVAL;

	bits = find_closest(val, ina226_avg_tab,
			    ARRAY_SIZE(ina226_avg_tab));

	chip->avg = ina226_avg_tab[bits];

	*config &= ~INA226_AVG_MASK;
	*config |= INA226_SHIFT_AVG(bits) & INA226_AVG_MASK;

	return 0;
}

/* Conversion times in uS */
static const int ina226_conv_time_tab[] = { 140, 204, 332, 588, 1100,
					    2116, 4156, 8244 };

static int ina226_set_int_time_vbus(struct ina2xx_chip_info *chip,
				    unsigned int val_us, unsigned int *config)
{
	int bits;

	if (val_us > 8244 || val_us < 140)
		return -EINVAL;

	bits = find_closest(val_us, ina226_conv_time_tab,
			    ARRAY_SIZE(ina226_conv_time_tab));

	chip->int_time_vbus = ina226_conv_time_tab[bits];

	*config &= ~INA226_ITB_MASK;
	*config |= INA226_SHIFT_ITB(bits) & INA226_ITB_MASK;

	return 0;
}

static int ina226_set_int_time_vshunt(struct ina2xx_chip_info *chip,
				      unsigned int val_us, unsigned int *config)
{
	int bits;

	if (val_us > 8244 || val_us < 140)
		return -EINVAL;

	bits = find_closest(val_us, ina226_conv_time_tab,
			    ARRAY_SIZE(ina226_conv_time_tab));

	chip->int_time_vshunt = ina226_conv_time_tab[bits];

	*config &= ~INA226_ITS_MASK;
	*config |= INA226_SHIFT_ITS(bits) & INA226_ITS_MASK;

	return 0;
}

/* Conversion times in uS. */
static const int ina219_conv_time_tab_subsample[] = { 84, 148, 276, 532 };
static const int ina219_conv_time_tab_average[] = { 532, 1060, 2130, 4260,
						    8510, 17020, 34050, 68100};

static int ina219_lookup_int_time(unsigned int *val_us, int *bits)
{
	if (*val_us > 68100 || *val_us < 84)
		return -EINVAL;

	if (*val_us <= 532) {
		*bits = find_closest(*val_us, ina219_conv_time_tab_subsample,
				    ARRAY_SIZE(ina219_conv_time_tab_subsample));
		*val_us = ina219_conv_time_tab_subsample[*bits];
	} else {
		*bits = find_closest(*val_us, ina219_conv_time_tab_average,
				    ARRAY_SIZE(ina219_conv_time_tab_average));
		*val_us = ina219_conv_time_tab_average[*bits];
		*bits |= 0x8;
	}

	return 0;
}

static int ina219_set_int_time_vbus(struct ina2xx_chip_info *chip,
				    unsigned int val_us, unsigned int *config)
{
	int bits, ret;
	unsigned int val_us_best = val_us;

	ret = ina219_lookup_int_time(&val_us_best, &bits);
	if (ret)
		return ret;

	chip->int_time_vbus = val_us_best;

	*config &= ~INA219_ITB_MASK;
	*config |= INA219_SHIFT_ITB(bits) & INA219_ITB_MASK;

	return 0;
}

static int ina219_set_int_time_vshunt(struct ina2xx_chip_info *chip,
				      unsigned int val_us, unsigned int *config)
{
	int bits, ret;
	unsigned int val_us_best = val_us;

	ret = ina219_lookup_int_time(&val_us_best, &bits);
	if (ret)
		return ret;

	chip->int_time_vshunt = val_us_best;

	*config &= ~INA219_ITS_MASK;
	*config |= INA219_SHIFT_ITS(bits) & INA219_ITS_MASK;

	return 0;
}

static const int ina219_vbus_range_tab[] = { 1, 2 };
static int ina219_set_vbus_range_denom(struct ina2xx_chip_info *chip,
				       unsigned int range,
				       unsigned int *config)
{
	if (range == 1)
		chip->range_vbus = 32;
	else if (range == 2)
		chip->range_vbus = 16;
	else
		return -EINVAL;

	*config &= ~INA219_BRNG_MASK;
	*config |= INA219_SHIFT_BRNG(range == 1 ? 1 : 0) & INA219_BRNG_MASK;

	return 0;
}

static const int ina219_vshunt_gain_tab[] = { 125, 250, 500, 1000 };
static const int ina219_vshunt_gain_frac[] = {
	125, 1000, 250, 1000, 500, 1000, 1000, 1000 };

static int ina219_set_vshunt_pga_gain(struct ina2xx_chip_info *chip,
				      unsigned int gain,
				      unsigned int *config)
{
	int bits;

	if (gain < 125 || gain > 1000)
		return -EINVAL;

	bits = find_closest(gain, ina219_vshunt_gain_tab,
			    ARRAY_SIZE(ina219_vshunt_gain_tab));

	chip->pga_gain_vshunt = ina219_vshunt_gain_tab[bits];
	bits = 3 - bits;

	*config &= ~INA219_PGA_MASK;
	*config |= INA219_SHIFT_PGA(bits) & INA219_PGA_MASK;

	return 0;
}

static int ina2xx_read_avail(struct iio_dev *indio_dev,
			     struct iio_chan_spec const *chan,
			     const int **vals, int *type, int *length,
			     long mask)
{
	switch (mask) {
	case IIO_CHAN_INFO_HARDWAREGAIN:
		switch (chan->address) {
		case INA2XX_SHUNT_VOLTAGE:
			*type = IIO_VAL_FRACTIONAL;
			*length = sizeof(ina219_vshunt_gain_frac) / sizeof(int);
			*vals = ina219_vshunt_gain_frac;
			return IIO_AVAIL_LIST;

		case INA2XX_BUS_VOLTAGE:
			*type = IIO_VAL_INT;
			*length = sizeof(ina219_vbus_range_tab) / sizeof(int);
			*vals = ina219_vbus_range_tab;
			return IIO_AVAIL_LIST;
		}
	}

	return -EINVAL;
}

static int ina2xx_write_raw(struct iio_dev *indio_dev,
			    struct iio_chan_spec const *chan,
			    int val, int val2, long mask)
{
	struct ina2xx_chip_info *chip = iio_priv(indio_dev);
	unsigned int config, tmp;
	int ret;

	if (iio_buffer_enabled(indio_dev))
		return -EBUSY;

	mutex_lock(&chip->state_lock);

	ret = regmap_read(chip->regmap, INA2XX_CONFIG, &config);
	if (ret)
		goto err;

	tmp = config;

	switch (mask) {
	case IIO_CHAN_INFO_OVERSAMPLING_RATIO:
		ret = ina226_set_average(chip, val, &tmp);
		break;

	case IIO_CHAN_INFO_INT_TIME:
		if (chip->config->chip_id == ina226) {
			if (chan->address == INA2XX_SHUNT_VOLTAGE)
				ret = ina226_set_int_time_vshunt(chip, val2,
								 &tmp);
			else
				ret = ina226_set_int_time_vbus(chip, val2,
							       &tmp);
		} else {
			if (chan->address == INA2XX_SHUNT_VOLTAGE)
				ret = ina219_set_int_time_vshunt(chip, val2,
								 &tmp);
			else
				ret = ina219_set_int_time_vbus(chip, val2,
							       &tmp);
		}
		break;

	case IIO_CHAN_INFO_HARDWAREGAIN:
		if (chan->address == INA2XX_SHUNT_VOLTAGE)
			ret = ina219_set_vshunt_pga_gain(chip, val * 1000 +
							 val2 / 1000, &tmp);
		else
			ret = ina219_set_vbus_range_denom(chip, val, &tmp);
		break;

	default:
		ret = -EINVAL;
	}

	if (!ret && (tmp != config))
		ret = regmap_write(chip->regmap, INA2XX_CONFIG, tmp);
err:
	mutex_unlock(&chip->state_lock);

	return ret;
}

static ssize_t ina2xx_allow_async_readout_show(struct device *dev,
					   struct device_attribute *attr,
					   char *buf)
{
	struct ina2xx_chip_info *chip = iio_priv(dev_to_iio_dev(dev));

	return sprintf(buf, "%d\n", chip->allow_async_readout);
}

static ssize_t ina2xx_allow_async_readout_store(struct device *dev,
				struct device_attribute *attr,
				const char *buf, size_t len)
{
	struct ina2xx_chip_info *chip = iio_priv(dev_to_iio_dev(dev));
	bool val;
	int ret;

	ret = strtobool((const char *) buf, &val);
	if (ret)
		return ret;

	chip->allow_async_readout = val;

	return len;
}

/*
<<<<<<< HEAD
 * Set current LSB to 1mA, shunt is in uOhms
 * (equation 13 in datasheet). We hardcode a Current_LSB
 * of 1.0 x10-3. The only remaining parameter is RShunt.
 * There is no need to expose the CALIBRATION register
 * to the user for now. But we need to reset this register
 * if the user updates RShunt after driver init, e.g upon
 * reading an EEPROM/Probe-type value.
 */
static int ina2xx_set_calibration(struct ina2xx_chip_info *chip)
{
	u16 regval = DIV_ROUND_CLOSEST(chip->config->calibration_factor,
				   chip->shunt_resistor_uohm);

	return regmap_write(chip->regmap, INA2XX_CALIBRATION, regval);
=======
 * Calibration register is set to the best value, which eliminates
 * truncation errors on calculating current register in hardware.
 * According to datasheet (INA 226: eq. 3, INA219: eq. 4) the best values
 * are 2048 for ina226 and 4096 for ina219. They are hardcoded as
 * calibration_value.
 */
static int ina2xx_set_calibration(struct ina2xx_chip_info *chip)
{
	return regmap_write(chip->regmap, INA2XX_CALIBRATION,
			    chip->config->calibration_value);
>>>>>>> 661e50bc
}

static int set_shunt_resistor(struct ina2xx_chip_info *chip, unsigned int val)
{
	if (val == 0 || val > INT_MAX)
		return -EINVAL;

	chip->shunt_resistor_uohm = val;

	return 0;
}

static ssize_t ina2xx_shunt_resistor_show(struct device *dev,
					  struct device_attribute *attr,
					  char *buf)
{
	struct ina2xx_chip_info *chip = iio_priv(dev_to_iio_dev(dev));
	int vals[2] = { chip->shunt_resistor_uohm, 1000000 };

	return iio_format_value(buf, IIO_VAL_FRACTIONAL, 1, vals);
}

static ssize_t ina2xx_shunt_resistor_store(struct device *dev,
					   struct device_attribute *attr,
					   const char *buf, size_t len)
{
	struct ina2xx_chip_info *chip = iio_priv(dev_to_iio_dev(dev));
	int val, val_fract, ret;

	ret = iio_str_to_fixpoint(buf, 100000, &val, &val_fract);
	if (ret)
		return ret;

	ret = set_shunt_resistor(chip, val * 1000000 + val_fract);
<<<<<<< HEAD
	if (ret)
		return ret;

	/* Update the Calibration register */
	ret = ina2xx_set_calibration(chip);
=======
>>>>>>> 661e50bc
	if (ret)
		return ret;

	return len;
}

#define INA219_CHAN(_type, _index, _address) { \
	.type = (_type), \
	.address = (_address), \
	.indexed = 1, \
	.channel = (_index), \
	.info_mask_separate = BIT(IIO_CHAN_INFO_RAW) | \
			      BIT(IIO_CHAN_INFO_SCALE), \
	.info_mask_shared_by_dir = BIT(IIO_CHAN_INFO_SAMP_FREQ), \
	.scan_index = (_index), \
	.scan_type = { \
		.sign = 'u', \
		.realbits = 16, \
		.storagebits = 16, \
		.endianness = IIO_CPU, \
	} \
}

#define INA226_CHAN(_type, _index, _address) { \
	.type = (_type), \
	.address = (_address), \
	.indexed = 1, \
	.channel = (_index), \
	.info_mask_separate = BIT(IIO_CHAN_INFO_RAW) | \
			      BIT(IIO_CHAN_INFO_SCALE), \
	.info_mask_shared_by_dir = BIT(IIO_CHAN_INFO_SAMP_FREQ) | \
				   BIT(IIO_CHAN_INFO_OVERSAMPLING_RATIO), \
	.scan_index = (_index), \
	.scan_type = { \
		.sign = 'u', \
		.realbits = 16, \
		.storagebits = 16, \
		.endianness = IIO_CPU, \
	} \
}

/*
 * Sampling Freq is a consequence of the integration times of
 * the Voltage channels.
 */
#define INA219_CHAN_VOLTAGE(_index, _address, _shift) { \
	.type = IIO_VOLTAGE, \
	.address = (_address), \
	.indexed = 1, \
	.channel = (_index), \
	.info_mask_separate = BIT(IIO_CHAN_INFO_RAW) | \
			      BIT(IIO_CHAN_INFO_SCALE) | \
			      BIT(IIO_CHAN_INFO_INT_TIME) | \
			      BIT(IIO_CHAN_INFO_HARDWAREGAIN), \
	.info_mask_separate_available = \
			      BIT(IIO_CHAN_INFO_HARDWAREGAIN), \
	.info_mask_shared_by_dir = BIT(IIO_CHAN_INFO_SAMP_FREQ), \
	.scan_index = (_index), \
	.scan_type = { \
		.sign = 'u', \
		.shift = _shift, \
		.realbits = 16 - _shift, \
		.storagebits = 16, \
		.endianness = IIO_LE, \
	} \
}

#define INA226_CHAN_VOLTAGE(_index, _address) { \
	.type = IIO_VOLTAGE, \
	.address = (_address), \
	.indexed = 1, \
	.channel = (_index), \
	.info_mask_separate = BIT(IIO_CHAN_INFO_RAW) | \
			      BIT(IIO_CHAN_INFO_SCALE) | \
			      BIT(IIO_CHAN_INFO_INT_TIME), \
	.info_mask_shared_by_dir = BIT(IIO_CHAN_INFO_SAMP_FREQ) | \
				   BIT(IIO_CHAN_INFO_OVERSAMPLING_RATIO), \
	.scan_index = (_index), \
	.scan_type = { \
		.sign = 'u', \
		.realbits = 16, \
		.storagebits = 16, \
		.endianness = IIO_LE, \
	} \
}


static const struct iio_chan_spec ina226_channels[] = {
	INA226_CHAN_VOLTAGE(0, INA2XX_SHUNT_VOLTAGE),
	INA226_CHAN_VOLTAGE(1, INA2XX_BUS_VOLTAGE),
	INA226_CHAN(IIO_POWER, 2, INA2XX_POWER),
	INA226_CHAN(IIO_CURRENT, 3, INA2XX_CURRENT),
	IIO_CHAN_SOFT_TIMESTAMP(4),
};

static const struct iio_chan_spec ina219_channels[] = {
	INA219_CHAN_VOLTAGE(0, INA2XX_SHUNT_VOLTAGE, 0),
	INA219_CHAN_VOLTAGE(1, INA2XX_BUS_VOLTAGE, INA219_BUS_VOLTAGE_SHIFT),
	INA219_CHAN(IIO_POWER, 2, INA2XX_POWER),
	INA219_CHAN(IIO_CURRENT, 3, INA2XX_CURRENT),
	IIO_CHAN_SOFT_TIMESTAMP(4),
};

static int ina2xx_conversion_ready(struct iio_dev *indio_dev)
{
	struct ina2xx_chip_info *chip = iio_priv(indio_dev);
	int ret;
	unsigned int alert;

	/*
	 * Because the timer thread and the chip conversion clock
	 * are asynchronous, the period difference will eventually
	 * result in reading V[k-1] again, or skip V[k] at time Tk.
	 * In order to resync the timer with the conversion process
	 * we check the ConVersionReadyFlag.
	 * On hardware that supports using the ALERT pin to toggle a
	 * GPIO a triggered buffer could be used instead.
	 * For now, we do an extra read of the MASK_ENABLE register (INA226)
	 * resp. the BUS_VOLTAGE register (INA219).
	 */
	if (chip->config->chip_id == ina226) {
		ret = regmap_read(chip->regmap,
				  INA226_MASK_ENABLE, &alert);
		alert &= INA226_CVRF;
	} else {
		ret = regmap_read(chip->regmap,
				  INA2XX_BUS_VOLTAGE, &alert);
		alert &= INA219_CNVR;
	}

	if (ret < 0)
		return ret;

	return !!alert;
}

static int ina2xx_work_buffer(struct iio_dev *indio_dev)
{
	struct ina2xx_chip_info *chip = iio_priv(indio_dev);
	/* data buffer needs space for channel data and timestap */
	unsigned short data[4 + sizeof(s64)/sizeof(short)];
	int bit, ret, i = 0;
	s64 time;

	time = iio_get_time_ns(indio_dev);

	/*
	 * Single register reads: bulk_read will not work with ina226/219
	 * as there is no auto-increment of the register pointer.
	 */
	for_each_set_bit(bit, indio_dev->active_scan_mask,
			 indio_dev->masklength) {
		unsigned int val;

		ret = regmap_read(chip->regmap,
				  INA2XX_SHUNT_VOLTAGE + bit, &val);
		if (ret < 0)
			return ret;

		data[i++] = val;
	}

	iio_push_to_buffers_with_timestamp(indio_dev, data, time);

	return 0;
};

static int ina2xx_capture_thread(void *data)
{
	struct iio_dev *indio_dev = data;
	struct ina2xx_chip_info *chip = iio_priv(indio_dev);
	int sampling_us = SAMPLING_PERIOD(chip);
	int ret;
	struct timespec64 next, now, delta;
	s64 delay_us;

	/*
	 * Poll a bit faster than the chip internal Fs, in case
	 * we wish to sync with the conversion ready flag.
	 */
	if (!chip->allow_async_readout)
		sampling_us -= 200;

	ktime_get_ts64(&next);

	do {
		while (!chip->allow_async_readout) {
			ret = ina2xx_conversion_ready(indio_dev);
			if (ret < 0)
				return ret;

			/*
			 * If the conversion was not yet finished,
			 * reset the reference timestamp.
			 */
			if (ret == 0)
				ktime_get_ts64(&next);
			else
				break;
		}

		ret = ina2xx_work_buffer(indio_dev);
		if (ret < 0)
			return ret;

		ktime_get_ts64(&now);

		/*
		 * Advance the timestamp for the next poll by one sampling
		 * interval, and sleep for the remainder (next - now)
		 * In case "next" has already passed, the interval is added
		 * multiple times, i.e. samples are dropped.
		 */
		do {
			timespec64_add_ns(&next, 1000 * sampling_us);
			delta = timespec64_sub(next, now);
			delay_us = div_s64(timespec64_to_ns(&delta), 1000);
		} while (delay_us <= 0);

		usleep_range(delay_us, (delay_us * 3) >> 1);

	} while (!kthread_should_stop());

	return 0;
}

static int ina2xx_buffer_enable(struct iio_dev *indio_dev)
{
	struct ina2xx_chip_info *chip = iio_priv(indio_dev);
	unsigned int sampling_us = SAMPLING_PERIOD(chip);

	dev_dbg(&indio_dev->dev, "Enabling buffer w/ scan_mask %02x, freq = %d, avg =%u\n",
		(unsigned int)(*indio_dev->active_scan_mask),
		1000000 / sampling_us, chip->avg);

	dev_dbg(&indio_dev->dev, "Expected work period: %u us\n", sampling_us);
	dev_dbg(&indio_dev->dev, "Async readout mode: %d\n",
		chip->allow_async_readout);

	chip->task = kthread_run(ina2xx_capture_thread, (void *)indio_dev,
				 "%s:%d-%uus", indio_dev->name, indio_dev->id,
				 sampling_us);

	return PTR_ERR_OR_ZERO(chip->task);
}

static int ina2xx_buffer_disable(struct iio_dev *indio_dev)
{
	struct ina2xx_chip_info *chip = iio_priv(indio_dev);

	if (chip->task) {
		kthread_stop(chip->task);
		chip->task = NULL;
	}

	return 0;
}

static const struct iio_buffer_setup_ops ina2xx_setup_ops = {
	.postenable = &ina2xx_buffer_enable,
	.predisable = &ina2xx_buffer_disable,
};

static int ina2xx_debug_reg(struct iio_dev *indio_dev,
			    unsigned reg, unsigned writeval, unsigned *readval)
{
	struct ina2xx_chip_info *chip = iio_priv(indio_dev);

	if (!readval)
		return regmap_write(chip->regmap, reg, writeval);

	return regmap_read(chip->regmap, reg, readval);
}

/* Possible integration times for vshunt and vbus */
static IIO_CONST_ATTR_NAMED(ina219_integration_time_available,
			    integration_time_available,
			    "0.000084 0.000148 0.000276 0.000532 0.001060 0.002130 0.004260 0.008510 0.017020 0.034050 0.068100");

static IIO_CONST_ATTR_NAMED(ina226_integration_time_available,
			    integration_time_available,
			    "0.000140 0.000204 0.000332 0.000588 0.001100 0.002116 0.004156 0.008244");

static IIO_DEVICE_ATTR(in_allow_async_readout, S_IRUGO | S_IWUSR,
		       ina2xx_allow_async_readout_show,
		       ina2xx_allow_async_readout_store, 0);

static IIO_DEVICE_ATTR(in_shunt_resistor, S_IRUGO | S_IWUSR,
		       ina2xx_shunt_resistor_show,
		       ina2xx_shunt_resistor_store, 0);

static struct attribute *ina219_attributes[] = {
	&iio_dev_attr_in_allow_async_readout.dev_attr.attr,
	&iio_const_attr_ina219_integration_time_available.dev_attr.attr,
	&iio_dev_attr_in_shunt_resistor.dev_attr.attr,
	NULL,
};

static struct attribute *ina226_attributes[] = {
	&iio_dev_attr_in_allow_async_readout.dev_attr.attr,
	&iio_const_attr_ina226_integration_time_available.dev_attr.attr,
	&iio_dev_attr_in_shunt_resistor.dev_attr.attr,
	NULL,
};

static const struct attribute_group ina219_attribute_group = {
	.attrs = ina219_attributes,
};

static const struct attribute_group ina226_attribute_group = {
	.attrs = ina226_attributes,
};

static const struct iio_info ina219_info = {
	.attrs = &ina219_attribute_group,
	.read_raw = ina2xx_read_raw,
	.read_avail = ina2xx_read_avail,
	.write_raw = ina2xx_write_raw,
	.debugfs_reg_access = ina2xx_debug_reg,
};

static const struct iio_info ina226_info = {
	.attrs = &ina226_attribute_group,
	.read_raw = ina2xx_read_raw,
	.write_raw = ina2xx_write_raw,
	.debugfs_reg_access = ina2xx_debug_reg,
};

/* Initialize the configuration and calibration registers. */
static int ina2xx_init(struct ina2xx_chip_info *chip, unsigned int config)
{
	int ret = regmap_write(chip->regmap, INA2XX_CONFIG, config);
	if (ret)
		return ret;

	return ina2xx_set_calibration(chip);
}

static int ina2xx_probe(struct i2c_client *client,
			const struct i2c_device_id *id)
{
	struct ina2xx_chip_info *chip;
	struct iio_dev *indio_dev;
	struct iio_buffer *buffer;
	unsigned int val;
	enum ina2xx_ids type;
	int ret;

	indio_dev = devm_iio_device_alloc(&client->dev, sizeof(*chip));
	if (!indio_dev)
		return -ENOMEM;

	chip = iio_priv(indio_dev);

	/* This is only used for device removal purposes. */
	i2c_set_clientdata(client, indio_dev);

	chip->regmap = devm_regmap_init_i2c(client, &ina2xx_regmap_config);
	if (IS_ERR(chip->regmap)) {
		dev_err(&client->dev, "failed to allocate register map\n");
		return PTR_ERR(chip->regmap);
	}

	if (client->dev.of_node)
		type = (enum ina2xx_ids)of_device_get_match_data(&client->dev);
	else
		type = id->driver_data;
	chip->config = &ina2xx_config[type];

	mutex_init(&chip->state_lock);

	if (of_property_read_u32(client->dev.of_node,
				 "shunt-resistor", &val) < 0) {
		struct ina2xx_platform_data *pdata =
		    dev_get_platdata(&client->dev);

		if (pdata)
			val = pdata->shunt_uohms;
		else
			val = INA2XX_RSHUNT_DEFAULT;
	}

	ret = set_shunt_resistor(chip, val);
	if (ret)
		return ret;

	/* Patch the current config register with default. */
	val = chip->config->config_default;

	if (id->driver_data == ina226) {
		ina226_set_average(chip, INA226_DEFAULT_AVG, &val);
		ina226_set_int_time_vbus(chip, INA226_DEFAULT_IT, &val);
		ina226_set_int_time_vshunt(chip, INA226_DEFAULT_IT, &val);
	} else {
		chip->avg = 1;
		ina219_set_int_time_vbus(chip, INA219_DEFAULT_IT, &val);
		ina219_set_int_time_vshunt(chip, INA219_DEFAULT_IT, &val);
		ina219_set_vbus_range_denom(chip, INA219_DEFAULT_BRNG, &val);
		ina219_set_vshunt_pga_gain(chip, INA219_DEFAULT_PGA, &val);
	}

	ret = ina2xx_init(chip, val);
	if (ret) {
		dev_err(&client->dev, "error configuring the device\n");
		return ret;
	}

	indio_dev->modes = INDIO_DIRECT_MODE | INDIO_BUFFER_SOFTWARE;
	indio_dev->dev.parent = &client->dev;
	indio_dev->dev.of_node = client->dev.of_node;
	if (id->driver_data == ina226) {
		indio_dev->channels = ina226_channels;
		indio_dev->num_channels = ARRAY_SIZE(ina226_channels);
		indio_dev->info = &ina226_info;
	} else {
		indio_dev->channels = ina219_channels;
		indio_dev->num_channels = ARRAY_SIZE(ina219_channels);
		indio_dev->info = &ina219_info;
	}
	indio_dev->name = id->name;
	indio_dev->setup_ops = &ina2xx_setup_ops;

	buffer = devm_iio_kfifo_allocate(&indio_dev->dev);
	if (!buffer)
		return -ENOMEM;

	iio_device_attach_buffer(indio_dev, buffer);

	return iio_device_register(indio_dev);
}

static int ina2xx_remove(struct i2c_client *client)
{
	struct iio_dev *indio_dev = i2c_get_clientdata(client);
	struct ina2xx_chip_info *chip = iio_priv(indio_dev);

	iio_device_unregister(indio_dev);

	/* Powerdown */
	return regmap_update_bits(chip->regmap, INA2XX_CONFIG,
				  INA2XX_MODE_MASK, 0);
}

static const struct i2c_device_id ina2xx_id[] = {
	{"ina219", ina219},
	{"ina220", ina219},
	{"ina226", ina226},
	{"ina230", ina226},
	{"ina231", ina226},
	{}
};
MODULE_DEVICE_TABLE(i2c, ina2xx_id);

static const struct of_device_id ina2xx_of_match[] = {
	{
		.compatible = "ti,ina219",
		.data = (void *)ina219
	},
	{
		.compatible = "ti,ina220",
		.data = (void *)ina219
	},
	{
		.compatible = "ti,ina226",
		.data = (void *)ina226
	},
	{
		.compatible = "ti,ina230",
		.data = (void *)ina226
	},
	{
		.compatible = "ti,ina231",
		.data = (void *)ina226
	},
	{},
};
MODULE_DEVICE_TABLE(of, ina2xx_of_match);

static struct i2c_driver ina2xx_driver = {
	.driver = {
		   .name = KBUILD_MODNAME,
		   .of_match_table = ina2xx_of_match,
	},
	.probe = ina2xx_probe,
	.remove = ina2xx_remove,
	.id_table = ina2xx_id,
};
module_i2c_driver(ina2xx_driver);

MODULE_AUTHOR("Marc Titinger <marc.titinger@baylibre.com>");
MODULE_DESCRIPTION("Texas Instruments INA2XX ADC driver");
MODULE_LICENSE("GPL v2");<|MERGE_RESOLUTION|>--- conflicted
+++ resolved
@@ -552,22 +552,6 @@
 }
 
 /*
-<<<<<<< HEAD
- * Set current LSB to 1mA, shunt is in uOhms
- * (equation 13 in datasheet). We hardcode a Current_LSB
- * of 1.0 x10-3. The only remaining parameter is RShunt.
- * There is no need to expose the CALIBRATION register
- * to the user for now. But we need to reset this register
- * if the user updates RShunt after driver init, e.g upon
- * reading an EEPROM/Probe-type value.
- */
-static int ina2xx_set_calibration(struct ina2xx_chip_info *chip)
-{
-	u16 regval = DIV_ROUND_CLOSEST(chip->config->calibration_factor,
-				   chip->shunt_resistor_uohm);
-
-	return regmap_write(chip->regmap, INA2XX_CALIBRATION, regval);
-=======
  * Calibration register is set to the best value, which eliminates
  * truncation errors on calculating current register in hardware.
  * According to datasheet (INA 226: eq. 3, INA219: eq. 4) the best values
@@ -578,7 +562,6 @@
 {
 	return regmap_write(chip->regmap, INA2XX_CALIBRATION,
 			    chip->config->calibration_value);
->>>>>>> 661e50bc
 }
 
 static int set_shunt_resistor(struct ina2xx_chip_info *chip, unsigned int val)
@@ -613,14 +596,6 @@
 		return ret;
 
 	ret = set_shunt_resistor(chip, val * 1000000 + val_fract);
-<<<<<<< HEAD
-	if (ret)
-		return ret;
-
-	/* Update the Calibration register */
-	ret = ina2xx_set_calibration(chip);
-=======
->>>>>>> 661e50bc
 	if (ret)
 		return ret;
 
