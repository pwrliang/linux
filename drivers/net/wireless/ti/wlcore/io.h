/*
 * This file is part of wl1271
 *
 * Copyright (C) 1998-2009 Texas Instruments. All rights reserved.
 * Copyright (C) 2008-2010 Nokia Corporation
 *
 * Contact: Luciano Coelho <luciano.coelho@nokia.com>
 *
 * This program is free software; you can redistribute it and/or
 * modify it under the terms of the GNU General Public License
 * version 2 as published by the Free Software Foundation.
 *
 * This program is distributed in the hope that it will be useful, but
 * WITHOUT ANY WARRANTY; without even the implied warranty of
 * MERCHANTABILITY or FITNESS FOR A PARTICULAR PURPOSE.  See the GNU
 * General Public License for more details.
 *
 * You should have received a copy of the GNU General Public License
 * along with this program; if not, write to the Free Software
 * Foundation, Inc., 51 Franklin St, Fifth Floor, Boston, MA
 * 02110-1301 USA
 *
 */

#ifndef __IO_H__
#define __IO_H__

#include <linux/irqreturn.h>

#define HW_ACCESS_MEMORY_MAX_RANGE	0x1FFC0

#define HW_PARTITION_REGISTERS_ADDR     0x1FFC0
#define HW_PART0_SIZE_ADDR              (HW_PARTITION_REGISTERS_ADDR)
#define HW_PART0_START_ADDR             (HW_PARTITION_REGISTERS_ADDR + 4)
#define HW_PART1_SIZE_ADDR              (HW_PARTITION_REGISTERS_ADDR + 8)
#define HW_PART1_START_ADDR             (HW_PARTITION_REGISTERS_ADDR + 12)
#define HW_PART2_SIZE_ADDR              (HW_PARTITION_REGISTERS_ADDR + 16)
#define HW_PART2_START_ADDR             (HW_PARTITION_REGISTERS_ADDR + 20)
#define HW_PART3_START_ADDR             (HW_PARTITION_REGISTERS_ADDR + 24)

#define HW_ACCESS_REGISTER_SIZE         4

#define HW_ACCESS_PRAM_MAX_RANGE	0x3c000

struct wl1271;

void wlcore_disable_interrupts(struct wl1271 *wl);
void wlcore_disable_interrupts_nosync(struct wl1271 *wl);
void wlcore_enable_interrupts(struct wl1271 *wl);
void wlcore_synchronize_interrupts(struct wl1271 *wl);

void wl1271_io_reset(struct wl1271 *wl);
void wl1271_io_init(struct wl1271 *wl);
int wlcore_translate_addr(struct wl1271 *wl, int addr);

/* Raw target IO, address is not translated */
static inline int __must_check wlcore_raw_write(struct wl1271 *wl, int addr,
						void *buf, size_t len,
						bool fixed)
{
	int ret;

<<<<<<< HEAD
	if (test_bit(WL1271_FLAG_SDIO_FAILED, &wl->flags))
		return -EIO;

	ret = wl->if_ops->write(wl->dev, addr, buf, len, fixed);
	if (ret)
		set_bit(WL1271_FLAG_SDIO_FAILED, &wl->flags);
=======
	if (test_bit(WL1271_FLAG_IO_FAILED, &wl->flags))
		return -EIO;

	ret = wl->if_ops->write(wl->dev, addr, buf, len, fixed);
	if (ret && wl->state != WL1271_STATE_OFF)
		set_bit(WL1271_FLAG_IO_FAILED, &wl->flags);
>>>>>>> 2f8684ce

	return ret;
}

static inline int __must_check wlcore_raw_read(struct wl1271 *wl, int addr,
					       void *buf, size_t len,
					       bool fixed)
{
	int ret;

<<<<<<< HEAD
	if (test_bit(WL1271_FLAG_SDIO_FAILED, &wl->flags))
		return -EIO;

	ret = wl->if_ops->read(wl->dev, addr, buf, len, fixed);
	if (ret)
		set_bit(WL1271_FLAG_SDIO_FAILED, &wl->flags);
=======
	if (test_bit(WL1271_FLAG_IO_FAILED, &wl->flags))
		return -EIO;

	ret = wl->if_ops->read(wl->dev, addr, buf, len, fixed);
	if (ret && wl->state != WL1271_STATE_OFF)
		set_bit(WL1271_FLAG_IO_FAILED, &wl->flags);
>>>>>>> 2f8684ce

	return ret;
}

static inline int __must_check wlcore_raw_read_data(struct wl1271 *wl, int reg,
						    void *buf, size_t len,
						    bool fixed)
{
	return wlcore_raw_read(wl, wl->rtable[reg], buf, len, fixed);
}

static inline int __must_check wlcore_raw_write_data(struct wl1271 *wl, int reg,
						     void *buf, size_t len,
						     bool fixed)
{
	return wlcore_raw_write(wl, wl->rtable[reg], buf, len, fixed);
}

static inline int __must_check wlcore_raw_read32(struct wl1271 *wl, int addr,
						 u32 *val)
{
	int ret;

	ret = wlcore_raw_read(wl, addr, &wl->buffer_32,
			      sizeof(wl->buffer_32), false);
	if (ret < 0)
		return ret;

	if (val)
		*val = le32_to_cpu(wl->buffer_32);

	return 0;
}

static inline int __must_check wlcore_raw_write32(struct wl1271 *wl, int addr,
						  u32 val)
{
	wl->buffer_32 = cpu_to_le32(val);
	return wlcore_raw_write(wl, addr, &wl->buffer_32,
				sizeof(wl->buffer_32), false);
}

static inline int __must_check wlcore_read(struct wl1271 *wl, int addr,
					   void *buf, size_t len, bool fixed)
{
	int physical;

	physical = wlcore_translate_addr(wl, addr);

	return wlcore_raw_read(wl, physical, buf, len, fixed);
}

static inline int __must_check wlcore_write(struct wl1271 *wl, int addr,
					    void *buf, size_t len, bool fixed)
{
	int physical;

	physical = wlcore_translate_addr(wl, addr);

	return wlcore_raw_write(wl, physical, buf, len, fixed);
}

static inline int __must_check wlcore_write_data(struct wl1271 *wl, int reg,
						 void *buf, size_t len,
						 bool fixed)
{
	return wlcore_write(wl, wl->rtable[reg], buf, len, fixed);
}

static inline int __must_check wlcore_read_data(struct wl1271 *wl, int reg,
						void *buf, size_t len,
						bool fixed)
{
	return wlcore_read(wl, wl->rtable[reg], buf, len, fixed);
}

static inline int __must_check wlcore_read_hwaddr(struct wl1271 *wl, int hwaddr,
						  void *buf, size_t len,
						  bool fixed)
{
	int physical;
	int addr;

	/* Addresses are stored internally as addresses to 32 bytes blocks */
	addr = hwaddr << 5;

	physical = wlcore_translate_addr(wl, addr);

	return wlcore_raw_read(wl, physical, buf, len, fixed);
}

static inline int __must_check wlcore_read32(struct wl1271 *wl, int addr,
					     u32 *val)
{
	return wlcore_raw_read32(wl, wlcore_translate_addr(wl, addr), val);
}

static inline int __must_check wlcore_write32(struct wl1271 *wl, int addr,
					      u32 val)
{
	return wlcore_raw_write32(wl, wlcore_translate_addr(wl, addr), val);
}

static inline int __must_check wlcore_read_reg(struct wl1271 *wl, int reg,
					       u32 *val)
{
	return wlcore_raw_read32(wl,
				 wlcore_translate_addr(wl, wl->rtable[reg]),
				 val);
}

static inline int __must_check wlcore_write_reg(struct wl1271 *wl, int reg,
						u32 val)
{
	return wlcore_raw_write32(wl,
				  wlcore_translate_addr(wl, wl->rtable[reg]),
				  val);
}

static inline void wl1271_power_off(struct wl1271 *wl)
{
	int ret;

	if (!test_bit(WL1271_FLAG_GPIO_POWER, &wl->flags))
		return;

	ret = wl->if_ops->power(wl->dev, false);
	if (!ret)
		clear_bit(WL1271_FLAG_GPIO_POWER, &wl->flags);
}

static inline int wl1271_power_on(struct wl1271 *wl)
{
	int ret = wl->if_ops->power(wl->dev, true);
	if (ret == 0)
		set_bit(WL1271_FLAG_GPIO_POWER, &wl->flags);

	return ret;
}

int wlcore_set_partition(struct wl1271 *wl,
			 const struct wlcore_partition_set *p);

bool wl1271_set_block_size(struct wl1271 *wl);

/* Functions from wl1271_main.c */

int wl1271_tx_dummy_packet(struct wl1271 *wl);

#endif<|MERGE_RESOLUTION|>--- conflicted
+++ resolved
@@ -60,21 +60,12 @@
 {
 	int ret;
 
-<<<<<<< HEAD
-	if (test_bit(WL1271_FLAG_SDIO_FAILED, &wl->flags))
-		return -EIO;
-
-	ret = wl->if_ops->write(wl->dev, addr, buf, len, fixed);
-	if (ret)
-		set_bit(WL1271_FLAG_SDIO_FAILED, &wl->flags);
-=======
 	if (test_bit(WL1271_FLAG_IO_FAILED, &wl->flags))
 		return -EIO;
 
 	ret = wl->if_ops->write(wl->dev, addr, buf, len, fixed);
 	if (ret && wl->state != WL1271_STATE_OFF)
 		set_bit(WL1271_FLAG_IO_FAILED, &wl->flags);
->>>>>>> 2f8684ce
 
 	return ret;
 }
@@ -85,21 +76,12 @@
 {
 	int ret;
 
-<<<<<<< HEAD
-	if (test_bit(WL1271_FLAG_SDIO_FAILED, &wl->flags))
-		return -EIO;
-
-	ret = wl->if_ops->read(wl->dev, addr, buf, len, fixed);
-	if (ret)
-		set_bit(WL1271_FLAG_SDIO_FAILED, &wl->flags);
-=======
 	if (test_bit(WL1271_FLAG_IO_FAILED, &wl->flags))
 		return -EIO;
 
 	ret = wl->if_ops->read(wl->dev, addr, buf, len, fixed);
 	if (ret && wl->state != WL1271_STATE_OFF)
 		set_bit(WL1271_FLAG_IO_FAILED, &wl->flags);
->>>>>>> 2f8684ce
 
 	return ret;
 }
