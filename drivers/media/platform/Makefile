#
# Makefile for the video capture/playback device drivers.
#

obj-$(CONFIG_VIDEO_M32R_AR_M64278) += arv.o

obj-$(CONFIG_VIDEO_VIA_CAMERA) += via-camera.o
obj-$(CONFIG_VIDEO_CAFE_CCIC) += marvell-ccic/
obj-$(CONFIG_VIDEO_MMP_CAMERA) += marvell-ccic/

obj-$(CONFIG_VIDEO_OMAP3)	+= omap3isp/
obj-$(CONFIG_VIDEO_PXA27x)	+= pxa_camera.o

obj-$(CONFIG_VIDEO_VIU) += fsl-viu.o

obj-$(CONFIG_VIDEO_VIMC)		+= vimc/
obj-$(CONFIG_VIDEO_VIVID)		+= vivid/
obj-$(CONFIG_VIDEO_VIM2M)		+= vim2m.o

obj-$(CONFIG_VIDEO_TI_VPE)		+= ti-vpe/

obj-$(CONFIG_VIDEO_TI_CAL)		+= ti-vpe/

obj-$(CONFIG_VIDEO_MX2_EMMAPRP)		+= mx2_emmaprp.o
obj-$(CONFIG_VIDEO_CODA) 		+= coda/

obj-$(CONFIG_VIDEO_SH_VEU)		+= sh_veu.o

obj-$(CONFIG_VIDEO_MEM2MEM_DEINTERLACE)	+= m2m-deinterlace.o

obj-$(CONFIG_VIDEO_MUX)			+= video-mux.o

obj-$(CONFIG_VIDEO_S3C_CAMIF) 		+= s3c-camif/
obj-$(CONFIG_VIDEO_SAMSUNG_EXYNOS4_IS) 	+= exynos4-is/
obj-$(CONFIG_VIDEO_SAMSUNG_S5P_JPEG)	+= s5p-jpeg/
obj-$(CONFIG_VIDEO_SAMSUNG_S5P_MFC)	+= s5p-mfc/

obj-$(CONFIG_VIDEO_SAMSUNG_S5P_G2D)	+= s5p-g2d/
obj-$(CONFIG_VIDEO_SAMSUNG_S5P_CEC)	+= s5p-cec/
obj-$(CONFIG_VIDEO_SAMSUNG_EXYNOS_GSC)	+= exynos-gsc/

obj-$(CONFIG_VIDEO_STI_BDISP)		+= sti/bdisp/
obj-$(CONFIG_VIDEO_STI_HVA)		+= sti/hva/
obj-$(CONFIG_DVB_C8SECTPFE)		+= sti/c8sectpfe/
obj-$(CONFIG_VIDEO_STI_HDMI_CEC) 	+= sti/cec/

obj-$(CONFIG_VIDEO_STI_DELTA)		+= sti/delta/

obj-y 					+= stm32/

obj-y                                   += blackfin/

obj-y					+= davinci/

obj-$(CONFIG_VIDEO_SH_VOU)		+= sh_vou.o

obj-$(CONFIG_SOC_CAMERA)		+= soc_camera/

obj-$(CONFIG_VIDEO_RCAR_DRIF)		+= rcar_drif.o
obj-$(CONFIG_VIDEO_RENESAS_FCP) 	+= rcar-fcp.o
obj-$(CONFIG_VIDEO_RENESAS_FDP1)	+= rcar_fdp1.o
obj-$(CONFIG_VIDEO_RENESAS_JPU) 	+= rcar_jpu.o
obj-$(CONFIG_VIDEO_RENESAS_VSP1)	+= vsp1/

obj-y	+= omap/

obj-$(CONFIG_VIDEO_AM437X_VPFE)		+= am437x/

obj-$(CONFIG_VIDEO_XILINX)		+= xilinx/

obj-$(CONFIG_VIDEO_RCAR_VIN)		+= rcar-vin/

obj-$(CONFIG_VIDEO_ATMEL_ISC)		+= atmel/
obj-$(CONFIG_VIDEO_ATMEL_ISI)		+= atmel/

obj-$(CONFIG_VIDEO_STM32_DCMI)		+= stm32/

ccflags-y += -I$(srctree)/drivers/media/i2c

obj-$(CONFIG_VIDEO_MEDIATEK_VPU)	+= mtk-vpu/

obj-$(CONFIG_VIDEO_MEDIATEK_VCODEC)	+= mtk-vcodec/

obj-$(CONFIG_VIDEO_MEDIATEK_MDP)	+= mtk-mdp/

obj-$(CONFIG_VIDEO_MEDIATEK_JPEG)	+= mtk-jpeg/

<<<<<<< HEAD
obj-$(CONFIG_VIDEO_QCOM_VENUS)		+= qcom/venus/
=======
obj-$(CONFIG_VIDEO_QCOM_CAMSS)		+= qcom/camss-8x16/

obj-$(CONFIG_VIDEO_QCOM_VENUS)		+= qcom/venus/

obj-y					+= meson/
>>>>>>> bb176f67
<|MERGE_RESOLUTION|>--- conflicted
+++ resolved
@@ -85,12 +85,8 @@
 
 obj-$(CONFIG_VIDEO_MEDIATEK_JPEG)	+= mtk-jpeg/
 
-<<<<<<< HEAD
-obj-$(CONFIG_VIDEO_QCOM_VENUS)		+= qcom/venus/
-=======
 obj-$(CONFIG_VIDEO_QCOM_CAMSS)		+= qcom/camss-8x16/
 
 obj-$(CONFIG_VIDEO_QCOM_VENUS)		+= qcom/venus/
 
-obj-y					+= meson/
->>>>>>> bb176f67
+obj-y					+= meson/