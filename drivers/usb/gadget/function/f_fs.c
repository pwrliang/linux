/*
 * f_fs.c -- user mode file system API for USB composite function controllers
 *
 * Copyright (C) 2010 Samsung Electronics
 * Author: Michal Nazarewicz <mina86@mina86.com>
 *
 * Based on inode.c (GadgetFS) which was:
 * Copyright (C) 2003-2004 David Brownell
 * Copyright (C) 2003 Agilent Technologies
 *
 * This program is free software; you can redistribute it and/or modify
 * it under the terms of the GNU General Public License as published by
 * the Free Software Foundation; either version 2 of the License, or
 * (at your option) any later version.
 */


/* #define DEBUG */
/* #define VERBOSE_DEBUG */

#include <linux/blkdev.h>
#include <linux/pagemap.h>
#include <linux/export.h>
#include <linux/hid.h>
#include <linux/module.h>
#include <linux/uio.h>
#include <asm/unaligned.h>

#include <linux/usb/composite.h>
#include <linux/usb/functionfs.h>

#include <linux/aio.h>
#include <linux/mmu_context.h>
#include <linux/poll.h>
#include <linux/eventfd.h>

#include "u_fs.h"
#include "u_f.h"
#include "u_os_desc.h"
#include "configfs.h"

#define FUNCTIONFS_MAGIC	0xa647361 /* Chosen by a honest dice roll ;) */

/* Reference counter handling */
static void ffs_data_get(struct ffs_data *ffs);
static void ffs_data_put(struct ffs_data *ffs);
/* Creates new ffs_data object. */
static struct ffs_data *__must_check ffs_data_new(void) __attribute__((malloc));

/* Opened counter handling. */
static void ffs_data_opened(struct ffs_data *ffs);
static void ffs_data_closed(struct ffs_data *ffs);

/* Called with ffs->mutex held; take over ownership of data. */
static int __must_check
__ffs_data_got_descs(struct ffs_data *ffs, char *data, size_t len);
static int __must_check
__ffs_data_got_strings(struct ffs_data *ffs, char *data, size_t len);


/* The function structure ***************************************************/

struct ffs_ep;

struct ffs_function {
	struct usb_configuration	*conf;
	struct usb_gadget		*gadget;
	struct ffs_data			*ffs;

	struct ffs_ep			*eps;
	u8				eps_revmap[16];
	short				*interfaces_nums;

	struct usb_function		function;
};


static struct ffs_function *ffs_func_from_usb(struct usb_function *f)
{
	return container_of(f, struct ffs_function, function);
}


static inline enum ffs_setup_state
ffs_setup_state_clear_cancelled(struct ffs_data *ffs)
{
	return (enum ffs_setup_state)
		cmpxchg(&ffs->setup_state, FFS_SETUP_CANCELLED, FFS_NO_SETUP);
}


static void ffs_func_eps_disable(struct ffs_function *func);
static int __must_check ffs_func_eps_enable(struct ffs_function *func);

static int ffs_func_bind(struct usb_configuration *,
			 struct usb_function *);
static int ffs_func_set_alt(struct usb_function *, unsigned, unsigned);
static void ffs_func_disable(struct usb_function *);
static int ffs_func_setup(struct usb_function *,
			  const struct usb_ctrlrequest *);
static bool ffs_func_req_match(struct usb_function *,
			       const struct usb_ctrlrequest *,
			       bool config0);
static void ffs_func_suspend(struct usb_function *);
static void ffs_func_resume(struct usb_function *);


static int ffs_func_revmap_ep(struct ffs_function *func, u8 num);
static int ffs_func_revmap_intf(struct ffs_function *func, u8 intf);


/* The endpoints structures *************************************************/

struct ffs_ep {
	struct usb_ep			*ep;	/* P: ffs->eps_lock */
	struct usb_request		*req;	/* P: epfile->mutex */

	/* [0]: full speed, [1]: high speed, [2]: super speed */
	struct usb_endpoint_descriptor	*descs[3];

	u8				num;

	int				status;	/* P: epfile->mutex */
};

struct ffs_epfile {
	/* Protects ep->ep and ep->req. */
	struct mutex			mutex;
	wait_queue_head_t		wait;

	struct ffs_data			*ffs;
	struct ffs_ep			*ep;	/* P: ffs->eps_lock */

	struct dentry			*dentry;

	/*
	 * Buffer for holding data from partial reads which may happen since
	 * we’re rounding user read requests to a multiple of a max packet size.
	 *
	 * The pointer is initialised with NULL value and may be set by
	 * __ffs_epfile_read_data function to point to a temporary buffer.
	 *
	 * In normal operation, calls to __ffs_epfile_read_buffered will consume
	 * data from said buffer and eventually free it.  Importantly, while the
	 * function is using the buffer, it sets the pointer to NULL.  This is
	 * all right since __ffs_epfile_read_data and __ffs_epfile_read_buffered
	 * can never run concurrently (they are synchronised by epfile->mutex)
	 * so the latter will not assign a new value to the pointer.
	 *
	 * Meanwhile ffs_func_eps_disable frees the buffer (if the pointer is
	 * valid) and sets the pointer to READ_BUFFER_DROP value.  This special
	 * value is crux of the synchronisation between ffs_func_eps_disable and
	 * __ffs_epfile_read_data.
	 *
	 * Once __ffs_epfile_read_data is about to finish it will try to set the
	 * pointer back to its old value (as described above), but seeing as the
	 * pointer is not-NULL (namely READ_BUFFER_DROP) it will instead free
	 * the buffer.
	 *
	 * == State transitions ==
	 *
	 * • ptr == NULL:  (initial state)
	 *   ◦ __ffs_epfile_read_buffer_free: go to ptr == DROP
	 *   ◦ __ffs_epfile_read_buffered:    nop
	 *   ◦ __ffs_epfile_read_data allocates temp buffer: go to ptr == buf
	 *   ◦ reading finishes:              n/a, not in ‘and reading’ state
	 * • ptr == DROP:
	 *   ◦ __ffs_epfile_read_buffer_free: nop
	 *   ◦ __ffs_epfile_read_buffered:    go to ptr == NULL
	 *   ◦ __ffs_epfile_read_data allocates temp buffer: free buf, nop
	 *   ◦ reading finishes:              n/a, not in ‘and reading’ state
	 * • ptr == buf:
	 *   ◦ __ffs_epfile_read_buffer_free: free buf, go to ptr == DROP
	 *   ◦ __ffs_epfile_read_buffered:    go to ptr == NULL and reading
	 *   ◦ __ffs_epfile_read_data:        n/a, __ffs_epfile_read_buffered
	 *                                    is always called first
	 *   ◦ reading finishes:              n/a, not in ‘and reading’ state
	 * • ptr == NULL and reading:
	 *   ◦ __ffs_epfile_read_buffer_free: go to ptr == DROP and reading
	 *   ◦ __ffs_epfile_read_buffered:    n/a, mutex is held
	 *   ◦ __ffs_epfile_read_data:        n/a, mutex is held
	 *   ◦ reading finishes and …
	 *     … all data read:               free buf, go to ptr == NULL
	 *     … otherwise:                   go to ptr == buf and reading
	 * • ptr == DROP and reading:
	 *   ◦ __ffs_epfile_read_buffer_free: nop
	 *   ◦ __ffs_epfile_read_buffered:    n/a, mutex is held
	 *   ◦ __ffs_epfile_read_data:        n/a, mutex is held
	 *   ◦ reading finishes:              free buf, go to ptr == DROP
	 */
	struct ffs_buffer		*read_buffer;
#define READ_BUFFER_DROP ((struct ffs_buffer *)ERR_PTR(-ESHUTDOWN))

	char				name[5];

	unsigned char			in;	/* P: ffs->eps_lock */
	unsigned char			isoc;	/* P: ffs->eps_lock */

	unsigned char			_pad;
};

struct ffs_buffer {
	size_t length;
	char *data;
	char storage[];
};

/*  ffs_io_data structure ***************************************************/

struct ffs_io_data {
	bool aio;
	bool read;

	struct kiocb *kiocb;
	struct iov_iter data;
	const void *to_free;
	char *buf;

	struct mm_struct *mm;
	struct work_struct work;

	struct usb_ep *ep;
	struct usb_request *req;

	struct ffs_data *ffs;
};

struct ffs_desc_helper {
	struct ffs_data *ffs;
	unsigned interfaces_count;
	unsigned eps_count;
};

static int  __must_check ffs_epfiles_create(struct ffs_data *ffs);
static void ffs_epfiles_destroy(struct ffs_epfile *epfiles, unsigned count);

static struct dentry *
ffs_sb_create_file(struct super_block *sb, const char *name, void *data,
		   const struct file_operations *fops);

/* Devices management *******************************************************/

DEFINE_MUTEX(ffs_lock);
EXPORT_SYMBOL_GPL(ffs_lock);

static struct ffs_dev *_ffs_find_dev(const char *name);
static struct ffs_dev *_ffs_alloc_dev(void);
static int _ffs_name_dev(struct ffs_dev *dev, const char *name);
static void _ffs_free_dev(struct ffs_dev *dev);
static void *ffs_acquire_dev(const char *dev_name);
static void ffs_release_dev(struct ffs_data *ffs_data);
static int ffs_ready(struct ffs_data *ffs);
static void ffs_closed(struct ffs_data *ffs);

/* Misc helper functions ****************************************************/

static int ffs_mutex_lock(struct mutex *mutex, unsigned nonblock)
	__attribute__((warn_unused_result, nonnull));
static char *ffs_prepare_buffer(const char __user *buf, size_t len)
	__attribute__((warn_unused_result, nonnull));


/* Control file aka ep0 *****************************************************/

static void ffs_ep0_complete(struct usb_ep *ep, struct usb_request *req)
{
	struct ffs_data *ffs = req->context;

	complete(&ffs->ep0req_completion);
}

static int __ffs_ep0_queue_wait(struct ffs_data *ffs, char *data, size_t len)
{
	struct usb_request *req = ffs->ep0req;
	int ret;

	req->zero     = len < le16_to_cpu(ffs->ev.setup.wLength);

	spin_unlock_irq(&ffs->ev.waitq.lock);

	req->buf      = data;
	req->length   = len;

	/*
	 * UDC layer requires to provide a buffer even for ZLP, but should
	 * not use it at all. Let's provide some poisoned pointer to catch
	 * possible bug in the driver.
	 */
	if (req->buf == NULL)
		req->buf = (void *)0xDEADBABE;

	reinit_completion(&ffs->ep0req_completion);

	ret = usb_ep_queue(ffs->gadget->ep0, req, GFP_ATOMIC);
	if (unlikely(ret < 0))
		return ret;

	ret = wait_for_completion_interruptible(&ffs->ep0req_completion);
	if (unlikely(ret)) {
		usb_ep_dequeue(ffs->gadget->ep0, req);
		return -EINTR;
	}

	ffs->setup_state = FFS_NO_SETUP;
	return req->status ? req->status : req->actual;
}

static int __ffs_ep0_stall(struct ffs_data *ffs)
{
	if (ffs->ev.can_stall) {
		pr_vdebug("ep0 stall\n");
		usb_ep_set_halt(ffs->gadget->ep0);
		ffs->setup_state = FFS_NO_SETUP;
		return -EL2HLT;
	} else {
		pr_debug("bogus ep0 stall!\n");
		return -ESRCH;
	}
}

static ssize_t ffs_ep0_write(struct file *file, const char __user *buf,
			     size_t len, loff_t *ptr)
{
	struct ffs_data *ffs = file->private_data;
	ssize_t ret;
	char *data;

	ENTER();

	/* Fast check if setup was canceled */
	if (ffs_setup_state_clear_cancelled(ffs) == FFS_SETUP_CANCELLED)
		return -EIDRM;

	/* Acquire mutex */
	ret = ffs_mutex_lock(&ffs->mutex, file->f_flags & O_NONBLOCK);
	if (unlikely(ret < 0))
		return ret;

	/* Check state */
	switch (ffs->state) {
	case FFS_READ_DESCRIPTORS:
	case FFS_READ_STRINGS:
		/* Copy data */
		if (unlikely(len < 16)) {
			ret = -EINVAL;
			break;
		}

		data = ffs_prepare_buffer(buf, len);
		if (IS_ERR(data)) {
			ret = PTR_ERR(data);
			break;
		}

		/* Handle data */
		if (ffs->state == FFS_READ_DESCRIPTORS) {
			pr_info("read descriptors\n");
			ret = __ffs_data_got_descs(ffs, data, len);
			if (unlikely(ret < 0))
				break;

			ffs->state = FFS_READ_STRINGS;
			ret = len;
		} else {
			pr_info("read strings\n");
			ret = __ffs_data_got_strings(ffs, data, len);
			if (unlikely(ret < 0))
				break;

			ret = ffs_epfiles_create(ffs);
			if (unlikely(ret)) {
				ffs->state = FFS_CLOSING;
				break;
			}

			ffs->state = FFS_ACTIVE;
			mutex_unlock(&ffs->mutex);

			ret = ffs_ready(ffs);
			if (unlikely(ret < 0)) {
				ffs->state = FFS_CLOSING;
				return ret;
			}

			return len;
		}
		break;

	case FFS_ACTIVE:
		data = NULL;
		/*
		 * We're called from user space, we can use _irq
		 * rather then _irqsave
		 */
		spin_lock_irq(&ffs->ev.waitq.lock);
		switch (ffs_setup_state_clear_cancelled(ffs)) {
		case FFS_SETUP_CANCELLED:
			ret = -EIDRM;
			goto done_spin;

		case FFS_NO_SETUP:
			ret = -ESRCH;
			goto done_spin;

		case FFS_SETUP_PENDING:
			break;
		}

		/* FFS_SETUP_PENDING */
		if (!(ffs->ev.setup.bRequestType & USB_DIR_IN)) {
			spin_unlock_irq(&ffs->ev.waitq.lock);
			ret = __ffs_ep0_stall(ffs);
			break;
		}

		/* FFS_SETUP_PENDING and not stall */
		len = min(len, (size_t)le16_to_cpu(ffs->ev.setup.wLength));

		spin_unlock_irq(&ffs->ev.waitq.lock);

		data = ffs_prepare_buffer(buf, len);
		if (IS_ERR(data)) {
			ret = PTR_ERR(data);
			break;
		}

		spin_lock_irq(&ffs->ev.waitq.lock);

		/*
		 * We are guaranteed to be still in FFS_ACTIVE state
		 * but the state of setup could have changed from
		 * FFS_SETUP_PENDING to FFS_SETUP_CANCELLED so we need
		 * to check for that.  If that happened we copied data
		 * from user space in vain but it's unlikely.
		 *
		 * For sure we are not in FFS_NO_SETUP since this is
		 * the only place FFS_SETUP_PENDING -> FFS_NO_SETUP
		 * transition can be performed and it's protected by
		 * mutex.
		 */
		if (ffs_setup_state_clear_cancelled(ffs) ==
		    FFS_SETUP_CANCELLED) {
			ret = -EIDRM;
done_spin:
			spin_unlock_irq(&ffs->ev.waitq.lock);
		} else {
			/* unlocks spinlock */
			ret = __ffs_ep0_queue_wait(ffs, data, len);
		}
		kfree(data);
		break;

	default:
		ret = -EBADFD;
		break;
	}

	mutex_unlock(&ffs->mutex);
	return ret;
}

/* Called with ffs->ev.waitq.lock and ffs->mutex held, both released on exit. */
static ssize_t __ffs_ep0_read_events(struct ffs_data *ffs, char __user *buf,
				     size_t n)
{
	/*
	 * n cannot be bigger than ffs->ev.count, which cannot be bigger than
	 * size of ffs->ev.types array (which is four) so that's how much space
	 * we reserve.
	 */
	struct usb_functionfs_event events[ARRAY_SIZE(ffs->ev.types)];
	const size_t size = n * sizeof *events;
	unsigned i = 0;

	memset(events, 0, size);

	do {
		events[i].type = ffs->ev.types[i];
		if (events[i].type == FUNCTIONFS_SETUP) {
			events[i].u.setup = ffs->ev.setup;
			ffs->setup_state = FFS_SETUP_PENDING;
		}
	} while (++i < n);

	ffs->ev.count -= n;
	if (ffs->ev.count)
		memmove(ffs->ev.types, ffs->ev.types + n,
			ffs->ev.count * sizeof *ffs->ev.types);

	spin_unlock_irq(&ffs->ev.waitq.lock);
	mutex_unlock(&ffs->mutex);

	return unlikely(copy_to_user(buf, events, size)) ? -EFAULT : size;
}

static ssize_t ffs_ep0_read(struct file *file, char __user *buf,
			    size_t len, loff_t *ptr)
{
	struct ffs_data *ffs = file->private_data;
	char *data = NULL;
	size_t n;
	int ret;

	ENTER();

	/* Fast check if setup was canceled */
	if (ffs_setup_state_clear_cancelled(ffs) == FFS_SETUP_CANCELLED)
		return -EIDRM;

	/* Acquire mutex */
	ret = ffs_mutex_lock(&ffs->mutex, file->f_flags & O_NONBLOCK);
	if (unlikely(ret < 0))
		return ret;

	/* Check state */
	if (ffs->state != FFS_ACTIVE) {
		ret = -EBADFD;
		goto done_mutex;
	}

	/*
	 * We're called from user space, we can use _irq rather then
	 * _irqsave
	 */
	spin_lock_irq(&ffs->ev.waitq.lock);

	switch (ffs_setup_state_clear_cancelled(ffs)) {
	case FFS_SETUP_CANCELLED:
		ret = -EIDRM;
		break;

	case FFS_NO_SETUP:
		n = len / sizeof(struct usb_functionfs_event);
		if (unlikely(!n)) {
			ret = -EINVAL;
			break;
		}

		if ((file->f_flags & O_NONBLOCK) && !ffs->ev.count) {
			ret = -EAGAIN;
			break;
		}

		if (wait_event_interruptible_exclusive_locked_irq(ffs->ev.waitq,
							ffs->ev.count)) {
			ret = -EINTR;
			break;
		}

		return __ffs_ep0_read_events(ffs, buf,
					     min(n, (size_t)ffs->ev.count));

	case FFS_SETUP_PENDING:
		if (ffs->ev.setup.bRequestType & USB_DIR_IN) {
			spin_unlock_irq(&ffs->ev.waitq.lock);
			ret = __ffs_ep0_stall(ffs);
			goto done_mutex;
		}

		len = min(len, (size_t)le16_to_cpu(ffs->ev.setup.wLength));

		spin_unlock_irq(&ffs->ev.waitq.lock);

		if (likely(len)) {
			data = kmalloc(len, GFP_KERNEL);
			if (unlikely(!data)) {
				ret = -ENOMEM;
				goto done_mutex;
			}
		}

		spin_lock_irq(&ffs->ev.waitq.lock);

		/* See ffs_ep0_write() */
		if (ffs_setup_state_clear_cancelled(ffs) ==
		    FFS_SETUP_CANCELLED) {
			ret = -EIDRM;
			break;
		}

		/* unlocks spinlock */
		ret = __ffs_ep0_queue_wait(ffs, data, len);
		if (likely(ret > 0) && unlikely(copy_to_user(buf, data, len)))
			ret = -EFAULT;
		goto done_mutex;

	default:
		ret = -EBADFD;
		break;
	}

	spin_unlock_irq(&ffs->ev.waitq.lock);
done_mutex:
	mutex_unlock(&ffs->mutex);
	kfree(data);
	return ret;
}

static int ffs_ep0_open(struct inode *inode, struct file *file)
{
	struct ffs_data *ffs = inode->i_private;

	ENTER();

	if (unlikely(ffs->state == FFS_CLOSING))
		return -EBUSY;

	file->private_data = ffs;
	ffs_data_opened(ffs);

	return 0;
}

static int ffs_ep0_release(struct inode *inode, struct file *file)
{
	struct ffs_data *ffs = file->private_data;

	ENTER();

	ffs_data_closed(ffs);

	return 0;
}

static long ffs_ep0_ioctl(struct file *file, unsigned code, unsigned long value)
{
	struct ffs_data *ffs = file->private_data;
	struct usb_gadget *gadget = ffs->gadget;
	long ret;

	ENTER();

	if (code == FUNCTIONFS_INTERFACE_REVMAP) {
		struct ffs_function *func = ffs->func;
		ret = func ? ffs_func_revmap_intf(func, value) : -ENODEV;
	} else if (gadget && gadget->ops->ioctl) {
		ret = gadget->ops->ioctl(gadget, code, value);
	} else {
		ret = -ENOTTY;
	}

	return ret;
}

static unsigned int ffs_ep0_poll(struct file *file, poll_table *wait)
{
	struct ffs_data *ffs = file->private_data;
	unsigned int mask = POLLWRNORM;
	int ret;

	poll_wait(file, &ffs->ev.waitq, wait);

	ret = ffs_mutex_lock(&ffs->mutex, file->f_flags & O_NONBLOCK);
	if (unlikely(ret < 0))
		return mask;

	switch (ffs->state) {
	case FFS_READ_DESCRIPTORS:
	case FFS_READ_STRINGS:
		mask |= POLLOUT;
		break;

	case FFS_ACTIVE:
		switch (ffs->setup_state) {
		case FFS_NO_SETUP:
			if (ffs->ev.count)
				mask |= POLLIN;
			break;

		case FFS_SETUP_PENDING:
		case FFS_SETUP_CANCELLED:
			mask |= (POLLIN | POLLOUT);
			break;
		}
	case FFS_CLOSING:
		break;
	case FFS_DEACTIVATED:
		break;
	}

	mutex_unlock(&ffs->mutex);

	return mask;
}

static const struct file_operations ffs_ep0_operations = {
	.llseek =	no_llseek,

	.open =		ffs_ep0_open,
	.write =	ffs_ep0_write,
	.read =		ffs_ep0_read,
	.release =	ffs_ep0_release,
	.unlocked_ioctl =	ffs_ep0_ioctl,
	.poll =		ffs_ep0_poll,
};


/* "Normal" endpoints operations ********************************************/

static void ffs_epfile_io_complete(struct usb_ep *_ep, struct usb_request *req)
{
	ENTER();
	if (likely(req->context)) {
		struct ffs_ep *ep = _ep->driver_data;
		ep->status = req->status ? req->status : req->actual;
		complete(req->context);
	}
}

static ssize_t ffs_copy_to_iter(void *data, int data_len, struct iov_iter *iter)
{
	ssize_t ret = copy_to_iter(data, data_len, iter);
	if (likely(ret == data_len))
		return ret;

	if (unlikely(iov_iter_count(iter)))
		return -EFAULT;

	/*
	 * Dear user space developer!
	 *
	 * TL;DR: To stop getting below error message in your kernel log, change
	 * user space code using functionfs to align read buffers to a max
	 * packet size.
	 *
	 * Some UDCs (e.g. dwc3) require request sizes to be a multiple of a max
	 * packet size.  When unaligned buffer is passed to functionfs, it
	 * internally uses a larger, aligned buffer so that such UDCs are happy.
	 *
	 * Unfortunately, this means that host may send more data than was
	 * requested in read(2) system call.  f_fs doesn’t know what to do with
	 * that excess data so it simply drops it.
	 *
	 * Was the buffer aligned in the first place, no such problem would
	 * happen.
	 *
	 * Data may be dropped only in AIO reads.  Synchronous reads are handled
	 * by splitting a request into multiple parts.  This splitting may still
	 * be a problem though so it’s likely best to align the buffer
	 * regardless of it being AIO or not..
	 *
	 * This only affects OUT endpoints, i.e. reading data with a read(2),
	 * aio_read(2) etc. system calls.  Writing data to an IN endpoint is not
	 * affected.
	 */
	pr_err("functionfs read size %d > requested size %zd, dropping excess data. "
	       "Align read buffer size to max packet size to avoid the problem.\n",
	       data_len, ret);

	return ret;
}

static void ffs_user_copy_worker(struct work_struct *work)
{
	struct ffs_io_data *io_data = container_of(work, struct ffs_io_data,
						   work);
	int ret = io_data->req->status ? io_data->req->status :
					 io_data->req->actual;
	bool kiocb_has_eventfd = io_data->kiocb->ki_flags & IOCB_EVENTFD;

	if (io_data->read && ret > 0) {
		use_mm(io_data->mm);
		ret = ffs_copy_to_iter(io_data->buf, ret, &io_data->data);
		unuse_mm(io_data->mm);
	}

	io_data->kiocb->ki_complete(io_data->kiocb, ret, ret);

	if (io_data->ffs->ffs_eventfd && !kiocb_has_eventfd)
		eventfd_signal(io_data->ffs->ffs_eventfd, 1);

	usb_ep_free_request(io_data->ep, io_data->req);

	if (io_data->read)
		kfree(io_data->to_free);
	kfree(io_data->buf);
	kfree(io_data);
}

static void ffs_epfile_async_io_complete(struct usb_ep *_ep,
					 struct usb_request *req)
{
	struct ffs_io_data *io_data = req->context;

	ENTER();

	INIT_WORK(&io_data->work, ffs_user_copy_worker);
	schedule_work(&io_data->work);
}

static void __ffs_epfile_read_buffer_free(struct ffs_epfile *epfile)
{
	/*
	 * See comment in struct ffs_epfile for full read_buffer pointer
	 * synchronisation story.
	 */
	struct ffs_buffer *buf = xchg(&epfile->read_buffer, READ_BUFFER_DROP);
	if (buf && buf != READ_BUFFER_DROP)
		kfree(buf);
}

/* Assumes epfile->mutex is held. */
static ssize_t __ffs_epfile_read_buffered(struct ffs_epfile *epfile,
					  struct iov_iter *iter)
{
	/*
	 * Null out epfile->read_buffer so ffs_func_eps_disable does not free
	 * the buffer while we are using it.  See comment in struct ffs_epfile
	 * for full read_buffer pointer synchronisation story.
	 */
	struct ffs_buffer *buf = xchg(&epfile->read_buffer, NULL);
	ssize_t ret;
	if (!buf || buf == READ_BUFFER_DROP)
		return 0;

	ret = copy_to_iter(buf->data, buf->length, iter);
	if (buf->length == ret) {
		kfree(buf);
		return ret;
	}

	if (unlikely(iov_iter_count(iter))) {
		ret = -EFAULT;
	} else {
		buf->length -= ret;
		buf->data += ret;
	}

	if (cmpxchg(&epfile->read_buffer, NULL, buf))
		kfree(buf);

	return ret;
}

/* Assumes epfile->mutex is held. */
static ssize_t __ffs_epfile_read_data(struct ffs_epfile *epfile,
				      void *data, int data_len,
				      struct iov_iter *iter)
{
	struct ffs_buffer *buf;

	ssize_t ret = copy_to_iter(data, data_len, iter);
	if (likely(data_len == ret))
		return ret;

	if (unlikely(iov_iter_count(iter)))
		return -EFAULT;

	/* See ffs_copy_to_iter for more context. */
	pr_warn("functionfs read size %d > requested size %zd, splitting request into multiple reads.",
		data_len, ret);

	data_len -= ret;
	buf = kmalloc(sizeof(*buf) + data_len, GFP_KERNEL);
	if (!buf)
		return -ENOMEM;
	buf->length = data_len;
	buf->data = buf->storage;
	memcpy(buf->storage, data + ret, data_len);

	/*
	 * At this point read_buffer is NULL or READ_BUFFER_DROP (if
	 * ffs_func_eps_disable has been called in the meanwhile).  See comment
	 * in struct ffs_epfile for full read_buffer pointer synchronisation
	 * story.
	 */
	if (unlikely(cmpxchg(&epfile->read_buffer, NULL, buf)))
		kfree(buf);

	return ret;
}

static ssize_t ffs_epfile_io(struct file *file, struct ffs_io_data *io_data)
{
	struct ffs_epfile *epfile = file->private_data;
	struct usb_request *req;
	struct ffs_ep *ep;
	char *data = NULL;
	ssize_t ret, data_len = -EINVAL;
	int halt;

	/* Are we still active? */
	if (WARN_ON(epfile->ffs->state != FFS_ACTIVE))
		return -ENODEV;

	/* Wait for endpoint to be enabled */
	ep = epfile->ep;
	if (!ep) {
		if (file->f_flags & O_NONBLOCK)
			return -EAGAIN;

		ret = wait_event_interruptible(epfile->wait, (ep = epfile->ep));
		if (ret)
			return -EINTR;
	}

	/* Do we halt? */
	halt = (!io_data->read == !epfile->in);
	if (halt && epfile->isoc)
		return -EINVAL;

	/* We will be using request and read_buffer */
	ret = ffs_mutex_lock(&epfile->mutex, file->f_flags & O_NONBLOCK);
	if (unlikely(ret))
		goto error;

	/* Allocate & copy */
	if (!halt) {
		struct usb_gadget *gadget;

		/*
		 * Do we have buffered data from previous partial read?  Check
		 * that for synchronous case only because we do not have
		 * facility to ‘wake up’ a pending asynchronous read and push
		 * buffered data to it which we would need to make things behave
		 * consistently.
		 */
		if (!io_data->aio && io_data->read) {
			ret = __ffs_epfile_read_buffered(epfile, &io_data->data);
			if (ret)
				goto error_mutex;
		}

		/*
		 * if we _do_ wait above, the epfile->ffs->gadget might be NULL
		 * before the waiting completes, so do not assign to 'gadget'
		 * earlier
		 */
		gadget = epfile->ffs->gadget;

		spin_lock_irq(&epfile->ffs->eps_lock);
		/* In the meantime, endpoint got disabled or changed. */
		if (epfile->ep != ep) {
			ret = -ESHUTDOWN;
			goto error_lock;
		}
		data_len = iov_iter_count(&io_data->data);
		/*
		 * Controller may require buffer size to be aligned to
		 * maxpacketsize of an out endpoint.
		 */
		if (io_data->read)
			data_len = usb_ep_align_maybe(gadget, ep->ep, data_len);
		spin_unlock_irq(&epfile->ffs->eps_lock);

		data = kmalloc(data_len, GFP_KERNEL);
		if (unlikely(!data)) {
			ret = -ENOMEM;
			goto error_mutex;
		}
		if (!io_data->read &&
		    !copy_from_iter_full(data, data_len, &io_data->data)) {
			ret = -EFAULT;
			goto error_mutex;
		}
	}

	spin_lock_irq(&epfile->ffs->eps_lock);

	if (epfile->ep != ep) {
		/* In the meantime, endpoint got disabled or changed. */
		ret = -ESHUTDOWN;
	} else if (halt) {
		/* Halt */
		if (likely(epfile->ep == ep) && !WARN_ON(!ep->ep))
			usb_ep_set_halt(ep->ep);
		ret = -EBADMSG;
	} else if (unlikely(data_len == -EINVAL)) {
		/*
		 * Sanity Check: even though data_len can't be used
		 * uninitialized at the time I write this comment, some
		 * compilers complain about this situation.
		 * In order to keep the code clean from warnings, data_len is
		 * being initialized to -EINVAL during its declaration, which
		 * means we can't rely on compiler anymore to warn no future
		 * changes won't result in data_len being used uninitialized.
		 * For such reason, we're adding this redundant sanity check
		 * here.
		 */
		WARN(1, "%s: data_len == -EINVAL\n", __func__);
		ret = -EINVAL;
	} else if (!io_data->aio) {
		DECLARE_COMPLETION_ONSTACK(done);
		bool interrupted = false;

		req = ep->req;
		req->buf      = data;
		req->length   = data_len;

		req->context  = &done;
		req->complete = ffs_epfile_io_complete;

		ret = usb_ep_queue(ep->ep, req, GFP_ATOMIC);
		if (unlikely(ret < 0))
			goto error_lock;

		spin_unlock_irq(&epfile->ffs->eps_lock);

		if (unlikely(wait_for_completion_interruptible(&done))) {
			/*
			 * To avoid race condition with ffs_epfile_io_complete,
			 * dequeue the request first then check
			 * status. usb_ep_dequeue API should guarantee no race
			 * condition with req->complete callback.
			 */
			usb_ep_dequeue(ep->ep, req);
			interrupted = ep->status < 0;
		}

		if (interrupted)
			ret = -EINTR;
		else if (io_data->read && ep->status > 0)
			ret = __ffs_epfile_read_data(epfile, data, ep->status,
						     &io_data->data);
		else
			ret = ep->status;
		goto error_mutex;
	} else if (!(req = usb_ep_alloc_request(ep->ep, GFP_KERNEL))) {
		ret = -ENOMEM;
	} else {
		req->buf      = data;
		req->length   = data_len;

		io_data->buf = data;
		io_data->ep = ep->ep;
		io_data->req = req;
		io_data->ffs = epfile->ffs;

		req->context  = io_data;
		req->complete = ffs_epfile_async_io_complete;

		ret = usb_ep_queue(ep->ep, req, GFP_ATOMIC);
		if (unlikely(ret)) {
			usb_ep_free_request(ep->ep, req);
			goto error_lock;
		}

		ret = -EIOCBQUEUED;
		/*
		 * Do not kfree the buffer in this function.  It will be freed
		 * by ffs_user_copy_worker.
		 */
		data = NULL;
	}

error_lock:
	spin_unlock_irq(&epfile->ffs->eps_lock);
error_mutex:
	mutex_unlock(&epfile->mutex);
error:
	kfree(data);
	return ret;
}

static int
ffs_epfile_open(struct inode *inode, struct file *file)
{
	struct ffs_epfile *epfile = inode->i_private;

	ENTER();

	if (WARN_ON(epfile->ffs->state != FFS_ACTIVE))
		return -ENODEV;

	file->private_data = epfile;
	ffs_data_opened(epfile->ffs);

	return 0;
}

static int ffs_aio_cancel(struct kiocb *kiocb)
{
	struct ffs_io_data *io_data = kiocb->private;
	struct ffs_epfile *epfile = kiocb->ki_filp->private_data;
	int value;

	ENTER();

	spin_lock_irq(&epfile->ffs->eps_lock);

	if (likely(io_data && io_data->ep && io_data->req))
		value = usb_ep_dequeue(io_data->ep, io_data->req);
	else
		value = -EINVAL;

	spin_unlock_irq(&epfile->ffs->eps_lock);

	return value;
}

static ssize_t ffs_epfile_write_iter(struct kiocb *kiocb, struct iov_iter *from)
{
	struct ffs_io_data io_data, *p = &io_data;
	ssize_t res;

	ENTER();

	if (!is_sync_kiocb(kiocb)) {
		p = kmalloc(sizeof(io_data), GFP_KERNEL);
		if (unlikely(!p))
			return -ENOMEM;
		p->aio = true;
	} else {
		p->aio = false;
	}

	p->read = false;
	p->kiocb = kiocb;
	p->data = *from;
	p->mm = current->mm;

	kiocb->private = p;

	if (p->aio)
		kiocb_set_cancel_fn(kiocb, ffs_aio_cancel);

	res = ffs_epfile_io(kiocb->ki_filp, p);
	if (res == -EIOCBQUEUED)
		return res;
	if (p->aio)
		kfree(p);
	else
		*from = p->data;
	return res;
}

static ssize_t ffs_epfile_read_iter(struct kiocb *kiocb, struct iov_iter *to)
{
	struct ffs_io_data io_data, *p = &io_data;
	ssize_t res;

	ENTER();

	if (!is_sync_kiocb(kiocb)) {
		p = kmalloc(sizeof(io_data), GFP_KERNEL);
		if (unlikely(!p))
			return -ENOMEM;
		p->aio = true;
	} else {
		p->aio = false;
	}

	p->read = true;
	p->kiocb = kiocb;
	if (p->aio) {
		p->to_free = dup_iter(&p->data, to, GFP_KERNEL);
		if (!p->to_free) {
			kfree(p);
			return -ENOMEM;
		}
	} else {
		p->data = *to;
		p->to_free = NULL;
	}
	p->mm = current->mm;

	kiocb->private = p;

	if (p->aio)
		kiocb_set_cancel_fn(kiocb, ffs_aio_cancel);

	res = ffs_epfile_io(kiocb->ki_filp, p);
	if (res == -EIOCBQUEUED)
		return res;

	if (p->aio) {
		kfree(p->to_free);
		kfree(p);
	} else {
		*to = p->data;
	}
	return res;
}

static int
ffs_epfile_release(struct inode *inode, struct file *file)
{
	struct ffs_epfile *epfile = inode->i_private;

	ENTER();

	__ffs_epfile_read_buffer_free(epfile);
	ffs_data_closed(epfile->ffs);

	return 0;
}

static long ffs_epfile_ioctl(struct file *file, unsigned code,
			     unsigned long value)
{
	struct ffs_epfile *epfile = file->private_data;
	int ret;

	ENTER();

	if (WARN_ON(epfile->ffs->state != FFS_ACTIVE))
		return -ENODEV;

	spin_lock_irq(&epfile->ffs->eps_lock);
	if (likely(epfile->ep)) {
		switch (code) {
		case FUNCTIONFS_FIFO_STATUS:
			ret = usb_ep_fifo_status(epfile->ep->ep);
			break;
		case FUNCTIONFS_FIFO_FLUSH:
			usb_ep_fifo_flush(epfile->ep->ep);
			ret = 0;
			break;
		case FUNCTIONFS_CLEAR_HALT:
			ret = usb_ep_clear_halt(epfile->ep->ep);
			break;
		case FUNCTIONFS_ENDPOINT_REVMAP:
			ret = epfile->ep->num;
			break;
		case FUNCTIONFS_ENDPOINT_DESC:
		{
			int desc_idx;
			struct usb_endpoint_descriptor *desc;

			switch (epfile->ffs->gadget->speed) {
			case USB_SPEED_SUPER:
				desc_idx = 2;
				break;
			case USB_SPEED_HIGH:
				desc_idx = 1;
				break;
			default:
				desc_idx = 0;
			}
			desc = epfile->ep->descs[desc_idx];

			spin_unlock_irq(&epfile->ffs->eps_lock);
			ret = copy_to_user((void *)value, desc, sizeof(*desc));
			if (ret)
				ret = -EFAULT;
			return ret;
		}
		default:
			ret = -ENOTTY;
		}
	} else {
		ret = -ENODEV;
	}
	spin_unlock_irq(&epfile->ffs->eps_lock);

	return ret;
}

static const struct file_operations ffs_epfile_operations = {
	.llseek =	no_llseek,

	.open =		ffs_epfile_open,
	.write_iter =	ffs_epfile_write_iter,
	.read_iter =	ffs_epfile_read_iter,
	.release =	ffs_epfile_release,
	.unlocked_ioctl =	ffs_epfile_ioctl,
};


/* File system and super block operations ***********************************/

/*
 * Mounting the file system creates a controller file, used first for
 * function configuration then later for event monitoring.
 */

static struct inode *__must_check
ffs_sb_make_inode(struct super_block *sb, void *data,
		  const struct file_operations *fops,
		  const struct inode_operations *iops,
		  struct ffs_file_perms *perms)
{
	struct inode *inode;

	ENTER();

	inode = new_inode(sb);

	if (likely(inode)) {
		struct timespec ts = current_time(inode);

		inode->i_ino	 = get_next_ino();
		inode->i_mode    = perms->mode;
		inode->i_uid     = perms->uid;
		inode->i_gid     = perms->gid;
		inode->i_atime   = ts;
		inode->i_mtime   = ts;
		inode->i_ctime   = ts;
		inode->i_private = data;
		if (fops)
			inode->i_fop = fops;
		if (iops)
			inode->i_op  = iops;
	}

	return inode;
}

/* Create "regular" file */
static struct dentry *ffs_sb_create_file(struct super_block *sb,
					const char *name, void *data,
					const struct file_operations *fops)
{
	struct ffs_data	*ffs = sb->s_fs_info;
	struct dentry	*dentry;
	struct inode	*inode;

	ENTER();

	dentry = d_alloc_name(sb->s_root, name);
	if (unlikely(!dentry))
		return NULL;

	inode = ffs_sb_make_inode(sb, data, fops, NULL, &ffs->file_perms);
	if (unlikely(!inode)) {
		dput(dentry);
		return NULL;
	}

	d_add(dentry, inode);
	return dentry;
}

/* Super block */
static const struct super_operations ffs_sb_operations = {
	.statfs =	simple_statfs,
	.drop_inode =	generic_delete_inode,
};

struct ffs_sb_fill_data {
	struct ffs_file_perms perms;
	umode_t root_mode;
	const char *dev_name;
	bool no_disconnect;
	struct ffs_data *ffs_data;
};

static int ffs_sb_fill(struct super_block *sb, void *_data, int silent)
{
	struct ffs_sb_fill_data *data = _data;
	struct inode	*inode;
	struct ffs_data	*ffs = data->ffs_data;

	ENTER();

	ffs->sb              = sb;
	data->ffs_data       = NULL;
	sb->s_fs_info        = ffs;
	sb->s_blocksize      = PAGE_SIZE;
	sb->s_blocksize_bits = PAGE_SHIFT;
	sb->s_magic          = FUNCTIONFS_MAGIC;
	sb->s_op             = &ffs_sb_operations;
	sb->s_time_gran      = 1;

	/* Root inode */
	data->perms.mode = data->root_mode;
	inode = ffs_sb_make_inode(sb, NULL,
				  &simple_dir_operations,
				  &simple_dir_inode_operations,
				  &data->perms);
	sb->s_root = d_make_root(inode);
	if (unlikely(!sb->s_root))
		return -ENOMEM;

	/* EP0 file */
	if (unlikely(!ffs_sb_create_file(sb, "ep0", ffs,
					 &ffs_ep0_operations)))
		return -ENOMEM;

	return 0;
}

static int ffs_fs_parse_opts(struct ffs_sb_fill_data *data, char *opts)
{
	ENTER();

	if (!opts || !*opts)
		return 0;

	for (;;) {
		unsigned long value;
		char *eq, *comma;

		/* Option limit */
		comma = strchr(opts, ',');
		if (comma)
			*comma = 0;

		/* Value limit */
		eq = strchr(opts, '=');
		if (unlikely(!eq)) {
			pr_err("'=' missing in %s\n", opts);
			return -EINVAL;
		}
		*eq = 0;

		/* Parse value */
		if (kstrtoul(eq + 1, 0, &value)) {
			pr_err("%s: invalid value: %s\n", opts, eq + 1);
			return -EINVAL;
		}

		/* Interpret option */
		switch (eq - opts) {
		case 13:
			if (!memcmp(opts, "no_disconnect", 13))
				data->no_disconnect = !!value;
			else
				goto invalid;
			break;
		case 5:
			if (!memcmp(opts, "rmode", 5))
				data->root_mode  = (value & 0555) | S_IFDIR;
			else if (!memcmp(opts, "fmode", 5))
				data->perms.mode = (value & 0666) | S_IFREG;
			else
				goto invalid;
			break;

		case 4:
			if (!memcmp(opts, "mode", 4)) {
				data->root_mode  = (value & 0555) | S_IFDIR;
				data->perms.mode = (value & 0666) | S_IFREG;
			} else {
				goto invalid;
			}
			break;

		case 3:
			if (!memcmp(opts, "uid", 3)) {
				data->perms.uid = make_kuid(current_user_ns(), value);
				if (!uid_valid(data->perms.uid)) {
					pr_err("%s: unmapped value: %lu\n", opts, value);
					return -EINVAL;
				}
			} else if (!memcmp(opts, "gid", 3)) {
				data->perms.gid = make_kgid(current_user_ns(), value);
				if (!gid_valid(data->perms.gid)) {
					pr_err("%s: unmapped value: %lu\n", opts, value);
					return -EINVAL;
				}
			} else {
				goto invalid;
			}
			break;

		default:
invalid:
			pr_err("%s: invalid option\n", opts);
			return -EINVAL;
		}

		/* Next iteration */
		if (!comma)
			break;
		opts = comma + 1;
	}

	return 0;
}

/* "mount -t functionfs dev_name /dev/function" ends up here */

static struct dentry *
ffs_fs_mount(struct file_system_type *t, int flags,
	      const char *dev_name, void *opts)
{
	struct ffs_sb_fill_data data = {
		.perms = {
			.mode = S_IFREG | 0600,
			.uid = GLOBAL_ROOT_UID,
			.gid = GLOBAL_ROOT_GID,
		},
		.root_mode = S_IFDIR | 0500,
		.no_disconnect = false,
	};
	struct dentry *rv;
	int ret;
	void *ffs_dev;
	struct ffs_data	*ffs;

	ENTER();

	ret = ffs_fs_parse_opts(&data, opts);
	if (unlikely(ret < 0))
		return ERR_PTR(ret);

	ffs = ffs_data_new();
	if (unlikely(!ffs))
		return ERR_PTR(-ENOMEM);
	ffs->file_perms = data.perms;
	ffs->no_disconnect = data.no_disconnect;

	ffs->dev_name = kstrdup(dev_name, GFP_KERNEL);
	if (unlikely(!ffs->dev_name)) {
		ffs_data_put(ffs);
		return ERR_PTR(-ENOMEM);
	}

	ffs_dev = ffs_acquire_dev(dev_name);
	if (IS_ERR(ffs_dev)) {
		ffs_data_put(ffs);
		return ERR_CAST(ffs_dev);
	}
	ffs->private_data = ffs_dev;
	data.ffs_data = ffs;

	rv = mount_nodev(t, flags, &data, ffs_sb_fill);
	if (IS_ERR(rv) && data.ffs_data) {
		ffs_release_dev(data.ffs_data);
		ffs_data_put(data.ffs_data);
	}
	return rv;
}

static void
ffs_fs_kill_sb(struct super_block *sb)
{
	ENTER();

	kill_litter_super(sb);
	if (sb->s_fs_info) {
		ffs_release_dev(sb->s_fs_info);
		ffs_data_closed(sb->s_fs_info);
		ffs_data_put(sb->s_fs_info);
	}
}

static struct file_system_type ffs_fs_type = {
	.owner		= THIS_MODULE,
	.name		= "functionfs",
	.mount		= ffs_fs_mount,
	.kill_sb	= ffs_fs_kill_sb,
};
MODULE_ALIAS_FS("functionfs");


/* Driver's main init/cleanup functions *************************************/

static int functionfs_init(void)
{
	int ret;

	ENTER();

	ret = register_filesystem(&ffs_fs_type);
	if (likely(!ret))
		pr_info("file system registered\n");
	else
		pr_err("failed registering file system (%d)\n", ret);

	return ret;
}

static void functionfs_cleanup(void)
{
	ENTER();

	pr_info("unloading\n");
	unregister_filesystem(&ffs_fs_type);
}


/* ffs_data and ffs_function construction and destruction code **************/

static void ffs_data_clear(struct ffs_data *ffs);
static void ffs_data_reset(struct ffs_data *ffs);

static void ffs_data_get(struct ffs_data *ffs)
{
	ENTER();

	atomic_inc(&ffs->ref);
}

static void ffs_data_opened(struct ffs_data *ffs)
{
	ENTER();

	atomic_inc(&ffs->ref);
	if (atomic_add_return(1, &ffs->opened) == 1 &&
			ffs->state == FFS_DEACTIVATED) {
		ffs->state = FFS_CLOSING;
		ffs_data_reset(ffs);
	}
}

static void ffs_data_put(struct ffs_data *ffs)
{
	ENTER();

	if (unlikely(atomic_dec_and_test(&ffs->ref))) {
		pr_info("%s(): freeing\n", __func__);
		ffs_data_clear(ffs);
		BUG_ON(waitqueue_active(&ffs->ev.waitq) ||
		       waitqueue_active(&ffs->ep0req_completion.wait));
		kfree(ffs->dev_name);
		kfree(ffs);
	}
}

static void ffs_data_closed(struct ffs_data *ffs)
{
	ENTER();

	if (atomic_dec_and_test(&ffs->opened)) {
		if (ffs->no_disconnect) {
			ffs->state = FFS_DEACTIVATED;
			if (ffs->epfiles) {
				ffs_epfiles_destroy(ffs->epfiles,
						   ffs->eps_count);
				ffs->epfiles = NULL;
			}
			if (ffs->setup_state == FFS_SETUP_PENDING)
				__ffs_ep0_stall(ffs);
		} else {
			ffs->state = FFS_CLOSING;
			ffs_data_reset(ffs);
		}
	}
	if (atomic_read(&ffs->opened) < 0) {
		ffs->state = FFS_CLOSING;
		ffs_data_reset(ffs);
	}

	ffs_data_put(ffs);
}

static struct ffs_data *ffs_data_new(void)
{
	struct ffs_data *ffs = kzalloc(sizeof *ffs, GFP_KERNEL);
	if (unlikely(!ffs))
		return NULL;

	ENTER();

	atomic_set(&ffs->ref, 1);
	atomic_set(&ffs->opened, 0);
	ffs->state = FFS_READ_DESCRIPTORS;
	mutex_init(&ffs->mutex);
	spin_lock_init(&ffs->eps_lock);
	init_waitqueue_head(&ffs->ev.waitq);
	init_completion(&ffs->ep0req_completion);

	/* XXX REVISIT need to update it in some places, or do we? */
	ffs->ev.can_stall = 1;

	return ffs;
}

static void ffs_data_clear(struct ffs_data *ffs)
{
	ENTER();

	ffs_closed(ffs);

	BUG_ON(ffs->gadget);

	if (ffs->epfiles)
		ffs_epfiles_destroy(ffs->epfiles, ffs->eps_count);

	if (ffs->ffs_eventfd)
		eventfd_ctx_put(ffs->ffs_eventfd);

	kfree(ffs->raw_descs_data);
	kfree(ffs->raw_strings);
	kfree(ffs->stringtabs);
}

static void ffs_data_reset(struct ffs_data *ffs)
{
	ENTER();

	ffs_data_clear(ffs);

	ffs->epfiles = NULL;
	ffs->raw_descs_data = NULL;
	ffs->raw_descs = NULL;
	ffs->raw_strings = NULL;
	ffs->stringtabs = NULL;

	ffs->raw_descs_length = 0;
	ffs->fs_descs_count = 0;
	ffs->hs_descs_count = 0;
	ffs->ss_descs_count = 0;

	ffs->strings_count = 0;
	ffs->interfaces_count = 0;
	ffs->eps_count = 0;

	ffs->ev.count = 0;

	ffs->state = FFS_READ_DESCRIPTORS;
	ffs->setup_state = FFS_NO_SETUP;
	ffs->flags = 0;
}


static int functionfs_bind(struct ffs_data *ffs, struct usb_composite_dev *cdev)
{
	struct usb_gadget_strings **lang;
	int first_id;

	ENTER();

	if (WARN_ON(ffs->state != FFS_ACTIVE
		 || test_and_set_bit(FFS_FL_BOUND, &ffs->flags)))
		return -EBADFD;

	first_id = usb_string_ids_n(cdev, ffs->strings_count);
	if (unlikely(first_id < 0))
		return first_id;

	ffs->ep0req = usb_ep_alloc_request(cdev->gadget->ep0, GFP_KERNEL);
	if (unlikely(!ffs->ep0req))
		return -ENOMEM;
	ffs->ep0req->complete = ffs_ep0_complete;
	ffs->ep0req->context = ffs;

	lang = ffs->stringtabs;
	if (lang) {
		for (; *lang; ++lang) {
			struct usb_string *str = (*lang)->strings;
			int id = first_id;
			for (; str->s; ++id, ++str)
				str->id = id;
		}
	}

	ffs->gadget = cdev->gadget;
	ffs_data_get(ffs);
	return 0;
}

static void functionfs_unbind(struct ffs_data *ffs)
{
	ENTER();

	if (!WARN_ON(!ffs->gadget)) {
		usb_ep_free_request(ffs->gadget->ep0, ffs->ep0req);
		ffs->ep0req = NULL;
		ffs->gadget = NULL;
		clear_bit(FFS_FL_BOUND, &ffs->flags);
		ffs_data_put(ffs);
	}
}

static int ffs_epfiles_create(struct ffs_data *ffs)
{
	struct ffs_epfile *epfile, *epfiles;
	unsigned i, count;

	ENTER();

	count = ffs->eps_count;
	epfiles = kcalloc(count, sizeof(*epfiles), GFP_KERNEL);
	if (!epfiles)
		return -ENOMEM;

	epfile = epfiles;
	for (i = 1; i <= count; ++i, ++epfile) {
		epfile->ffs = ffs;
		mutex_init(&epfile->mutex);
		init_waitqueue_head(&epfile->wait);
		if (ffs->user_flags & FUNCTIONFS_VIRTUAL_ADDR)
			sprintf(epfile->name, "ep%02x", ffs->eps_addrmap[i]);
		else
			sprintf(epfile->name, "ep%u", i);
		epfile->dentry = ffs_sb_create_file(ffs->sb, epfile->name,
						 epfile,
						 &ffs_epfile_operations);
		if (unlikely(!epfile->dentry)) {
			ffs_epfiles_destroy(epfiles, i - 1);
			return -ENOMEM;
		}
	}

	ffs->epfiles = epfiles;
	return 0;
}

static void ffs_epfiles_destroy(struct ffs_epfile *epfiles, unsigned count)
{
	struct ffs_epfile *epfile = epfiles;

	ENTER();

	for (; count; --count, ++epfile) {
		BUG_ON(mutex_is_locked(&epfile->mutex) ||
		       waitqueue_active(&epfile->wait));
		if (epfile->dentry) {
			d_delete(epfile->dentry);
			dput(epfile->dentry);
			epfile->dentry = NULL;
		}
	}

	kfree(epfiles);
}

static void ffs_func_eps_disable(struct ffs_function *func)
{
	struct ffs_ep *ep         = func->eps;
	struct ffs_epfile *epfile = func->ffs->epfiles;
	unsigned count            = func->ffs->eps_count;
	unsigned long flags;

	spin_lock_irqsave(&func->ffs->eps_lock, flags);
<<<<<<< HEAD
	do {
=======
	while (count--) {
>>>>>>> c470abd4
		/* pending requests get nuked */
		if (likely(ep->ep))
			usb_ep_disable(ep->ep);
		++ep;

		if (epfile) {
			epfile->ep = NULL;
			__ffs_epfile_read_buffer_free(epfile);
			++epfile;
		}
<<<<<<< HEAD
	} while (--count);
=======
	}
>>>>>>> c470abd4
	spin_unlock_irqrestore(&func->ffs->eps_lock, flags);
}

static int ffs_func_eps_enable(struct ffs_function *func)
{
	struct ffs_data *ffs      = func->ffs;
	struct ffs_ep *ep         = func->eps;
	struct ffs_epfile *epfile = ffs->epfiles;
	unsigned count            = ffs->eps_count;
	unsigned long flags;
	int ret = 0;

	spin_lock_irqsave(&func->ffs->eps_lock, flags);
	while(count--) {
		struct usb_endpoint_descriptor *ds;
		int desc_idx;

		if (ffs->gadget->speed == USB_SPEED_SUPER)
			desc_idx = 2;
		else if (ffs->gadget->speed == USB_SPEED_HIGH)
			desc_idx = 1;
		else
			desc_idx = 0;

		/* fall-back to lower speed if desc missing for current speed */
		do {
			ds = ep->descs[desc_idx];
		} while (!ds && --desc_idx >= 0);

		if (!ds) {
			ret = -EINVAL;
			break;
		}

		ep->ep->driver_data = ep;
		ep->ep->desc = ds;
		ret = usb_ep_enable(ep->ep);
		if (likely(!ret)) {
			epfile->ep = ep;
			epfile->in = usb_endpoint_dir_in(ds);
			epfile->isoc = usb_endpoint_xfer_isoc(ds);
		} else {
			break;
		}

		wake_up(&epfile->wait);

		++ep;
		++epfile;
	}
	spin_unlock_irqrestore(&func->ffs->eps_lock, flags);

	return ret;
}


/* Parsing and building descriptors and strings *****************************/

/*
 * This validates if data pointed by data is a valid USB descriptor as
 * well as record how many interfaces, endpoints and strings are
 * required by given configuration.  Returns address after the
 * descriptor or NULL if data is invalid.
 */

enum ffs_entity_type {
	FFS_DESCRIPTOR, FFS_INTERFACE, FFS_STRING, FFS_ENDPOINT
};

enum ffs_os_desc_type {
	FFS_OS_DESC, FFS_OS_DESC_EXT_COMPAT, FFS_OS_DESC_EXT_PROP
};

typedef int (*ffs_entity_callback)(enum ffs_entity_type entity,
				   u8 *valuep,
				   struct usb_descriptor_header *desc,
				   void *priv);

typedef int (*ffs_os_desc_callback)(enum ffs_os_desc_type entity,
				    struct usb_os_desc_header *h, void *data,
				    unsigned len, void *priv);

static int __must_check ffs_do_single_desc(char *data, unsigned len,
					   ffs_entity_callback entity,
					   void *priv)
{
	struct usb_descriptor_header *_ds = (void *)data;
	u8 length;
	int ret;

	ENTER();

	/* At least two bytes are required: length and type */
	if (len < 2) {
		pr_vdebug("descriptor too short\n");
		return -EINVAL;
	}

	/* If we have at least as many bytes as the descriptor takes? */
	length = _ds->bLength;
	if (len < length) {
		pr_vdebug("descriptor longer then available data\n");
		return -EINVAL;
	}

#define __entity_check_INTERFACE(val)  1
#define __entity_check_STRING(val)     (val)
#define __entity_check_ENDPOINT(val)   ((val) & USB_ENDPOINT_NUMBER_MASK)
#define __entity(type, val) do {					\
		pr_vdebug("entity " #type "(%02x)\n", (val));		\
		if (unlikely(!__entity_check_ ##type(val))) {		\
			pr_vdebug("invalid entity's value\n");		\
			return -EINVAL;					\
		}							\
		ret = entity(FFS_ ##type, &val, _ds, priv);		\
		if (unlikely(ret < 0)) {				\
			pr_debug("entity " #type "(%02x); ret = %d\n",	\
				 (val), ret);				\
			return ret;					\
		}							\
	} while (0)

	/* Parse descriptor depending on type. */
	switch (_ds->bDescriptorType) {
	case USB_DT_DEVICE:
	case USB_DT_CONFIG:
	case USB_DT_STRING:
	case USB_DT_DEVICE_QUALIFIER:
		/* function can't have any of those */
		pr_vdebug("descriptor reserved for gadget: %d\n",
		      _ds->bDescriptorType);
		return -EINVAL;

	case USB_DT_INTERFACE: {
		struct usb_interface_descriptor *ds = (void *)_ds;
		pr_vdebug("interface descriptor\n");
		if (length != sizeof *ds)
			goto inv_length;

		__entity(INTERFACE, ds->bInterfaceNumber);
		if (ds->iInterface)
			__entity(STRING, ds->iInterface);
	}
		break;

	case USB_DT_ENDPOINT: {
		struct usb_endpoint_descriptor *ds = (void *)_ds;
		pr_vdebug("endpoint descriptor\n");
		if (length != USB_DT_ENDPOINT_SIZE &&
		    length != USB_DT_ENDPOINT_AUDIO_SIZE)
			goto inv_length;
		__entity(ENDPOINT, ds->bEndpointAddress);
	}
		break;

	case HID_DT_HID:
		pr_vdebug("hid descriptor\n");
		if (length != sizeof(struct hid_descriptor))
			goto inv_length;
		break;

	case USB_DT_OTG:
		if (length != sizeof(struct usb_otg_descriptor))
			goto inv_length;
		break;

	case USB_DT_INTERFACE_ASSOCIATION: {
		struct usb_interface_assoc_descriptor *ds = (void *)_ds;
		pr_vdebug("interface association descriptor\n");
		if (length != sizeof *ds)
			goto inv_length;
		if (ds->iFunction)
			__entity(STRING, ds->iFunction);
	}
		break;

	case USB_DT_SS_ENDPOINT_COMP:
		pr_vdebug("EP SS companion descriptor\n");
		if (length != sizeof(struct usb_ss_ep_comp_descriptor))
			goto inv_length;
		break;

	case USB_DT_OTHER_SPEED_CONFIG:
	case USB_DT_INTERFACE_POWER:
	case USB_DT_DEBUG:
	case USB_DT_SECURITY:
	case USB_DT_CS_RADIO_CONTROL:
		/* TODO */
		pr_vdebug("unimplemented descriptor: %d\n", _ds->bDescriptorType);
		return -EINVAL;

	default:
		/* We should never be here */
		pr_vdebug("unknown descriptor: %d\n", _ds->bDescriptorType);
		return -EINVAL;

inv_length:
		pr_vdebug("invalid length: %d (descriptor %d)\n",
			  _ds->bLength, _ds->bDescriptorType);
		return -EINVAL;
	}

#undef __entity
#undef __entity_check_DESCRIPTOR
#undef __entity_check_INTERFACE
#undef __entity_check_STRING
#undef __entity_check_ENDPOINT

	return length;
}

static int __must_check ffs_do_descs(unsigned count, char *data, unsigned len,
				     ffs_entity_callback entity, void *priv)
{
	const unsigned _len = len;
	unsigned long num = 0;

	ENTER();

	for (;;) {
		int ret;

		if (num == count)
			data = NULL;

		/* Record "descriptor" entity */
		ret = entity(FFS_DESCRIPTOR, (u8 *)num, (void *)data, priv);
		if (unlikely(ret < 0)) {
			pr_debug("entity DESCRIPTOR(%02lx); ret = %d\n",
				 num, ret);
			return ret;
		}

		if (!data)
			return _len - len;

		ret = ffs_do_single_desc(data, len, entity, priv);
		if (unlikely(ret < 0)) {
			pr_debug("%s returns %d\n", __func__, ret);
			return ret;
		}

		len -= ret;
		data += ret;
		++num;
	}
}

static int __ffs_data_do_entity(enum ffs_entity_type type,
				u8 *valuep, struct usb_descriptor_header *desc,
				void *priv)
{
	struct ffs_desc_helper *helper = priv;
	struct usb_endpoint_descriptor *d;

	ENTER();

	switch (type) {
	case FFS_DESCRIPTOR:
		break;

	case FFS_INTERFACE:
		/*
		 * Interfaces are indexed from zero so if we
		 * encountered interface "n" then there are at least
		 * "n+1" interfaces.
		 */
		if (*valuep >= helper->interfaces_count)
			helper->interfaces_count = *valuep + 1;
		break;

	case FFS_STRING:
		/*
		 * Strings are indexed from 1 (0 is reserved
		 * for languages list)
		 */
		if (*valuep > helper->ffs->strings_count)
			helper->ffs->strings_count = *valuep;
		break;

	case FFS_ENDPOINT:
		d = (void *)desc;
		helper->eps_count++;
		if (helper->eps_count >= 15)
			return -EINVAL;
		/* Check if descriptors for any speed were already parsed */
		if (!helper->ffs->eps_count && !helper->ffs->interfaces_count)
			helper->ffs->eps_addrmap[helper->eps_count] =
				d->bEndpointAddress;
		else if (helper->ffs->eps_addrmap[helper->eps_count] !=
				d->bEndpointAddress)
			return -EINVAL;
		break;
	}

	return 0;
}

static int __ffs_do_os_desc_header(enum ffs_os_desc_type *next_type,
				   struct usb_os_desc_header *desc)
{
	u16 bcd_version = le16_to_cpu(desc->bcdVersion);
	u16 w_index = le16_to_cpu(desc->wIndex);

	if (bcd_version != 1) {
		pr_vdebug("unsupported os descriptors version: %d",
			  bcd_version);
		return -EINVAL;
	}
	switch (w_index) {
	case 0x4:
		*next_type = FFS_OS_DESC_EXT_COMPAT;
		break;
	case 0x5:
		*next_type = FFS_OS_DESC_EXT_PROP;
		break;
	default:
		pr_vdebug("unsupported os descriptor type: %d", w_index);
		return -EINVAL;
	}

	return sizeof(*desc);
}

/*
 * Process all extended compatibility/extended property descriptors
 * of a feature descriptor
 */
static int __must_check ffs_do_single_os_desc(char *data, unsigned len,
					      enum ffs_os_desc_type type,
					      u16 feature_count,
					      ffs_os_desc_callback entity,
					      void *priv,
					      struct usb_os_desc_header *h)
{
	int ret;
	const unsigned _len = len;

	ENTER();

	/* loop over all ext compat/ext prop descriptors */
	while (feature_count--) {
		ret = entity(type, h, data, len, priv);
		if (unlikely(ret < 0)) {
			pr_debug("bad OS descriptor, type: %d\n", type);
			return ret;
		}
		data += ret;
		len -= ret;
	}
	return _len - len;
}

/* Process a number of complete Feature Descriptors (Ext Compat or Ext Prop) */
static int __must_check ffs_do_os_descs(unsigned count,
					char *data, unsigned len,
					ffs_os_desc_callback entity, void *priv)
{
	const unsigned _len = len;
	unsigned long num = 0;

	ENTER();

	for (num = 0; num < count; ++num) {
		int ret;
		enum ffs_os_desc_type type;
		u16 feature_count;
		struct usb_os_desc_header *desc = (void *)data;

		if (len < sizeof(*desc))
			return -EINVAL;

		/*
		 * Record "descriptor" entity.
		 * Process dwLength, bcdVersion, wIndex, get b/wCount.
		 * Move the data pointer to the beginning of extended
		 * compatibilities proper or extended properties proper
		 * portions of the data
		 */
		if (le32_to_cpu(desc->dwLength) > len)
			return -EINVAL;

		ret = __ffs_do_os_desc_header(&type, desc);
		if (unlikely(ret < 0)) {
			pr_debug("entity OS_DESCRIPTOR(%02lx); ret = %d\n",
				 num, ret);
			return ret;
		}
		/*
		 * 16-bit hex "?? 00" Little Endian looks like 8-bit hex "??"
		 */
		feature_count = le16_to_cpu(desc->wCount);
		if (type == FFS_OS_DESC_EXT_COMPAT &&
		    (feature_count > 255 || desc->Reserved))
				return -EINVAL;
		len -= ret;
		data += ret;

		/*
		 * Process all function/property descriptors
		 * of this Feature Descriptor
		 */
		ret = ffs_do_single_os_desc(data, len, type,
					    feature_count, entity, priv, desc);
		if (unlikely(ret < 0)) {
			pr_debug("%s returns %d\n", __func__, ret);
			return ret;
		}

		len -= ret;
		data += ret;
	}
	return _len - len;
}

/**
 * Validate contents of the buffer from userspace related to OS descriptors.
 */
static int __ffs_data_do_os_desc(enum ffs_os_desc_type type,
				 struct usb_os_desc_header *h, void *data,
				 unsigned len, void *priv)
{
	struct ffs_data *ffs = priv;
	u8 length;

	ENTER();

	switch (type) {
	case FFS_OS_DESC_EXT_COMPAT: {
		struct usb_ext_compat_desc *d = data;
		int i;

		if (len < sizeof(*d) ||
		    d->bFirstInterfaceNumber >= ffs->interfaces_count ||
		    d->Reserved1)
			return -EINVAL;
		for (i = 0; i < ARRAY_SIZE(d->Reserved2); ++i)
			if (d->Reserved2[i])
				return -EINVAL;

		length = sizeof(struct usb_ext_compat_desc);
	}
		break;
	case FFS_OS_DESC_EXT_PROP: {
		struct usb_ext_prop_desc *d = data;
		u32 type, pdl;
		u16 pnl;

		if (len < sizeof(*d) || h->interface >= ffs->interfaces_count)
			return -EINVAL;
		length = le32_to_cpu(d->dwSize);
		if (len < length)
			return -EINVAL;
		type = le32_to_cpu(d->dwPropertyDataType);
		if (type < USB_EXT_PROP_UNICODE ||
		    type > USB_EXT_PROP_UNICODE_MULTI) {
			pr_vdebug("unsupported os descriptor property type: %d",
				  type);
			return -EINVAL;
		}
		pnl = le16_to_cpu(d->wPropertyNameLength);
		if (length < 14 + pnl) {
			pr_vdebug("invalid os descriptor length: %d pnl:%d (descriptor %d)\n",
				  length, pnl, type);
			return -EINVAL;
		}
		pdl = le32_to_cpu(*(u32 *)((u8 *)data + 10 + pnl));
		if (length != 14 + pnl + pdl) {
			pr_vdebug("invalid os descriptor length: %d pnl:%d pdl:%d (descriptor %d)\n",
				  length, pnl, pdl, type);
			return -EINVAL;
		}
		++ffs->ms_os_descs_ext_prop_count;
		/* property name reported to the host as "WCHAR"s */
		ffs->ms_os_descs_ext_prop_name_len += pnl * 2;
		ffs->ms_os_descs_ext_prop_data_len += pdl;
	}
		break;
	default:
		pr_vdebug("unknown descriptor: %d\n", type);
		return -EINVAL;
	}
	return length;
}

static int __ffs_data_got_descs(struct ffs_data *ffs,
				char *const _data, size_t len)
{
	char *data = _data, *raw_descs;
	unsigned os_descs_count = 0, counts[3], flags;
	int ret = -EINVAL, i;
	struct ffs_desc_helper helper;

	ENTER();

	if (get_unaligned_le32(data + 4) != len)
		goto error;

	switch (get_unaligned_le32(data)) {
	case FUNCTIONFS_DESCRIPTORS_MAGIC:
		flags = FUNCTIONFS_HAS_FS_DESC | FUNCTIONFS_HAS_HS_DESC;
		data += 8;
		len  -= 8;
		break;
	case FUNCTIONFS_DESCRIPTORS_MAGIC_V2:
		flags = get_unaligned_le32(data + 8);
		ffs->user_flags = flags;
		if (flags & ~(FUNCTIONFS_HAS_FS_DESC |
			      FUNCTIONFS_HAS_HS_DESC |
			      FUNCTIONFS_HAS_SS_DESC |
			      FUNCTIONFS_HAS_MS_OS_DESC |
			      FUNCTIONFS_VIRTUAL_ADDR |
			      FUNCTIONFS_EVENTFD |
			      FUNCTIONFS_ALL_CTRL_RECIP |
			      FUNCTIONFS_CONFIG0_SETUP)) {
			ret = -ENOSYS;
			goto error;
		}
		data += 12;
		len  -= 12;
		break;
	default:
		goto error;
	}

	if (flags & FUNCTIONFS_EVENTFD) {
		if (len < 4)
			goto error;
		ffs->ffs_eventfd =
			eventfd_ctx_fdget((int)get_unaligned_le32(data));
		if (IS_ERR(ffs->ffs_eventfd)) {
			ret = PTR_ERR(ffs->ffs_eventfd);
			ffs->ffs_eventfd = NULL;
			goto error;
		}
		data += 4;
		len  -= 4;
	}

	/* Read fs_count, hs_count and ss_count (if present) */
	for (i = 0; i < 3; ++i) {
		if (!(flags & (1 << i))) {
			counts[i] = 0;
		} else if (len < 4) {
			goto error;
		} else {
			counts[i] = get_unaligned_le32(data);
			data += 4;
			len  -= 4;
		}
	}
	if (flags & (1 << i)) {
		if (len < 4) {
			goto error;
		}
		os_descs_count = get_unaligned_le32(data);
		data += 4;
		len -= 4;
	};

	/* Read descriptors */
	raw_descs = data;
	helper.ffs = ffs;
	for (i = 0; i < 3; ++i) {
		if (!counts[i])
			continue;
		helper.interfaces_count = 0;
		helper.eps_count = 0;
		ret = ffs_do_descs(counts[i], data, len,
				   __ffs_data_do_entity, &helper);
		if (ret < 0)
			goto error;
		if (!ffs->eps_count && !ffs->interfaces_count) {
			ffs->eps_count = helper.eps_count;
			ffs->interfaces_count = helper.interfaces_count;
		} else {
			if (ffs->eps_count != helper.eps_count) {
				ret = -EINVAL;
				goto error;
			}
			if (ffs->interfaces_count != helper.interfaces_count) {
				ret = -EINVAL;
				goto error;
			}
		}
		data += ret;
		len  -= ret;
	}
	if (os_descs_count) {
		ret = ffs_do_os_descs(os_descs_count, data, len,
				      __ffs_data_do_os_desc, ffs);
		if (ret < 0)
			goto error;
		data += ret;
		len -= ret;
	}

	if (raw_descs == data || len) {
		ret = -EINVAL;
		goto error;
	}

	ffs->raw_descs_data	= _data;
	ffs->raw_descs		= raw_descs;
	ffs->raw_descs_length	= data - raw_descs;
	ffs->fs_descs_count	= counts[0];
	ffs->hs_descs_count	= counts[1];
	ffs->ss_descs_count	= counts[2];
	ffs->ms_os_descs_count	= os_descs_count;

	return 0;

error:
	kfree(_data);
	return ret;
}

static int __ffs_data_got_strings(struct ffs_data *ffs,
				  char *const _data, size_t len)
{
	u32 str_count, needed_count, lang_count;
	struct usb_gadget_strings **stringtabs, *t;
	const char *data = _data;
	struct usb_string *s;

	ENTER();

	if (unlikely(len < 16 ||
		     get_unaligned_le32(data) != FUNCTIONFS_STRINGS_MAGIC ||
		     get_unaligned_le32(data + 4) != len))
		goto error;
	str_count  = get_unaligned_le32(data + 8);
	lang_count = get_unaligned_le32(data + 12);

	/* if one is zero the other must be zero */
	if (unlikely(!str_count != !lang_count))
		goto error;

	/* Do we have at least as many strings as descriptors need? */
	needed_count = ffs->strings_count;
	if (unlikely(str_count < needed_count))
		goto error;

	/*
	 * If we don't need any strings just return and free all
	 * memory.
	 */
	if (!needed_count) {
		kfree(_data);
		return 0;
	}

	/* Allocate everything in one chunk so there's less maintenance. */
	{
		unsigned i = 0;
		vla_group(d);
		vla_item(d, struct usb_gadget_strings *, stringtabs,
			lang_count + 1);
		vla_item(d, struct usb_gadget_strings, stringtab, lang_count);
		vla_item(d, struct usb_string, strings,
			lang_count*(needed_count+1));

		char *vlabuf = kmalloc(vla_group_size(d), GFP_KERNEL);

		if (unlikely(!vlabuf)) {
			kfree(_data);
			return -ENOMEM;
		}

		/* Initialize the VLA pointers */
		stringtabs = vla_ptr(vlabuf, d, stringtabs);
		t = vla_ptr(vlabuf, d, stringtab);
		i = lang_count;
		do {
			*stringtabs++ = t++;
		} while (--i);
		*stringtabs = NULL;

		/* stringtabs = vlabuf = d_stringtabs for later kfree */
		stringtabs = vla_ptr(vlabuf, d, stringtabs);
		t = vla_ptr(vlabuf, d, stringtab);
		s = vla_ptr(vlabuf, d, strings);
	}

	/* For each language */
	data += 16;
	len -= 16;

	do { /* lang_count > 0 so we can use do-while */
		unsigned needed = needed_count;

		if (unlikely(len < 3))
			goto error_free;
		t->language = get_unaligned_le16(data);
		t->strings  = s;
		++t;

		data += 2;
		len -= 2;

		/* For each string */
		do { /* str_count > 0 so we can use do-while */
			size_t length = strnlen(data, len);

			if (unlikely(length == len))
				goto error_free;

			/*
			 * User may provide more strings then we need,
			 * if that's the case we simply ignore the
			 * rest
			 */
			if (likely(needed)) {
				/*
				 * s->id will be set while adding
				 * function to configuration so for
				 * now just leave garbage here.
				 */
				s->s = data;
				--needed;
				++s;
			}

			data += length + 1;
			len -= length + 1;
		} while (--str_count);

		s->id = 0;   /* terminator */
		s->s = NULL;
		++s;

	} while (--lang_count);

	/* Some garbage left? */
	if (unlikely(len))
		goto error_free;

	/* Done! */
	ffs->stringtabs = stringtabs;
	ffs->raw_strings = _data;

	return 0;

error_free:
	kfree(stringtabs);
error:
	kfree(_data);
	return -EINVAL;
}


/* Events handling and management *******************************************/

static void __ffs_event_add(struct ffs_data *ffs,
			    enum usb_functionfs_event_type type)
{
	enum usb_functionfs_event_type rem_type1, rem_type2 = type;
	int neg = 0;

	/*
	 * Abort any unhandled setup
	 *
	 * We do not need to worry about some cmpxchg() changing value
	 * of ffs->setup_state without holding the lock because when
	 * state is FFS_SETUP_PENDING cmpxchg() in several places in
	 * the source does nothing.
	 */
	if (ffs->setup_state == FFS_SETUP_PENDING)
		ffs->setup_state = FFS_SETUP_CANCELLED;

	/*
	 * Logic of this function guarantees that there are at most four pending
	 * evens on ffs->ev.types queue.  This is important because the queue
	 * has space for four elements only and __ffs_ep0_read_events function
	 * depends on that limit as well.  If more event types are added, those
	 * limits have to be revisited or guaranteed to still hold.
	 */
	switch (type) {
	case FUNCTIONFS_RESUME:
		rem_type2 = FUNCTIONFS_SUSPEND;
		/* FALL THROUGH */
	case FUNCTIONFS_SUSPEND:
	case FUNCTIONFS_SETUP:
		rem_type1 = type;
		/* Discard all similar events */
		break;

	case FUNCTIONFS_BIND:
	case FUNCTIONFS_UNBIND:
	case FUNCTIONFS_DISABLE:
	case FUNCTIONFS_ENABLE:
		/* Discard everything other then power management. */
		rem_type1 = FUNCTIONFS_SUSPEND;
		rem_type2 = FUNCTIONFS_RESUME;
		neg = 1;
		break;

	default:
		WARN(1, "%d: unknown event, this should not happen\n", type);
		return;
	}

	{
		u8 *ev  = ffs->ev.types, *out = ev;
		unsigned n = ffs->ev.count;
		for (; n; --n, ++ev)
			if ((*ev == rem_type1 || *ev == rem_type2) == neg)
				*out++ = *ev;
			else
				pr_vdebug("purging event %d\n", *ev);
		ffs->ev.count = out - ffs->ev.types;
	}

	pr_vdebug("adding event %d\n", type);
	ffs->ev.types[ffs->ev.count++] = type;
	wake_up_locked(&ffs->ev.waitq);
	if (ffs->ffs_eventfd)
		eventfd_signal(ffs->ffs_eventfd, 1);
}

static void ffs_event_add(struct ffs_data *ffs,
			  enum usb_functionfs_event_type type)
{
	unsigned long flags;
	spin_lock_irqsave(&ffs->ev.waitq.lock, flags);
	__ffs_event_add(ffs, type);
	spin_unlock_irqrestore(&ffs->ev.waitq.lock, flags);
}

/* Bind/unbind USB function hooks *******************************************/

static int ffs_ep_addr2idx(struct ffs_data *ffs, u8 endpoint_address)
{
	int i;

	for (i = 1; i < ARRAY_SIZE(ffs->eps_addrmap); ++i)
		if (ffs->eps_addrmap[i] == endpoint_address)
			return i;
	return -ENOENT;
}

static int __ffs_func_bind_do_descs(enum ffs_entity_type type, u8 *valuep,
				    struct usb_descriptor_header *desc,
				    void *priv)
{
	struct usb_endpoint_descriptor *ds = (void *)desc;
	struct ffs_function *func = priv;
	struct ffs_ep *ffs_ep;
	unsigned ep_desc_id;
	int idx;
	static const char *speed_names[] = { "full", "high", "super" };

	if (type != FFS_DESCRIPTOR)
		return 0;

	/*
	 * If ss_descriptors is not NULL, we are reading super speed
	 * descriptors; if hs_descriptors is not NULL, we are reading high
	 * speed descriptors; otherwise, we are reading full speed
	 * descriptors.
	 */
	if (func->function.ss_descriptors) {
		ep_desc_id = 2;
		func->function.ss_descriptors[(long)valuep] = desc;
	} else if (func->function.hs_descriptors) {
		ep_desc_id = 1;
		func->function.hs_descriptors[(long)valuep] = desc;
	} else {
		ep_desc_id = 0;
		func->function.fs_descriptors[(long)valuep]    = desc;
	}

	if (!desc || desc->bDescriptorType != USB_DT_ENDPOINT)
		return 0;

	idx = ffs_ep_addr2idx(func->ffs, ds->bEndpointAddress) - 1;
	if (idx < 0)
		return idx;

	ffs_ep = func->eps + idx;

	if (unlikely(ffs_ep->descs[ep_desc_id])) {
		pr_err("two %sspeed descriptors for EP %d\n",
			  speed_names[ep_desc_id],
			  ds->bEndpointAddress & USB_ENDPOINT_NUMBER_MASK);
		return -EINVAL;
	}
	ffs_ep->descs[ep_desc_id] = ds;

	ffs_dump_mem(": Original  ep desc", ds, ds->bLength);
	if (ffs_ep->ep) {
		ds->bEndpointAddress = ffs_ep->descs[0]->bEndpointAddress;
		if (!ds->wMaxPacketSize)
			ds->wMaxPacketSize = ffs_ep->descs[0]->wMaxPacketSize;
	} else {
		struct usb_request *req;
		struct usb_ep *ep;
		u8 bEndpointAddress;

		/*
		 * We back up bEndpointAddress because autoconfig overwrites
		 * it with physical endpoint address.
		 */
		bEndpointAddress = ds->bEndpointAddress;
		pr_vdebug("autoconfig\n");
		ep = usb_ep_autoconfig(func->gadget, ds);
		if (unlikely(!ep))
			return -ENOTSUPP;
		ep->driver_data = func->eps + idx;

		req = usb_ep_alloc_request(ep, GFP_KERNEL);
		if (unlikely(!req))
			return -ENOMEM;

		ffs_ep->ep  = ep;
		ffs_ep->req = req;
		func->eps_revmap[ds->bEndpointAddress &
				 USB_ENDPOINT_NUMBER_MASK] = idx + 1;
		/*
		 * If we use virtual address mapping, we restore
		 * original bEndpointAddress value.
		 */
		if (func->ffs->user_flags & FUNCTIONFS_VIRTUAL_ADDR)
			ds->bEndpointAddress = bEndpointAddress;
	}
	ffs_dump_mem(": Rewritten ep desc", ds, ds->bLength);

	return 0;
}

static int __ffs_func_bind_do_nums(enum ffs_entity_type type, u8 *valuep,
				   struct usb_descriptor_header *desc,
				   void *priv)
{
	struct ffs_function *func = priv;
	unsigned idx;
	u8 newValue;

	switch (type) {
	default:
	case FFS_DESCRIPTOR:
		/* Handled in previous pass by __ffs_func_bind_do_descs() */
		return 0;

	case FFS_INTERFACE:
		idx = *valuep;
		if (func->interfaces_nums[idx] < 0) {
			int id = usb_interface_id(func->conf, &func->function);
			if (unlikely(id < 0))
				return id;
			func->interfaces_nums[idx] = id;
		}
		newValue = func->interfaces_nums[idx];
		break;

	case FFS_STRING:
		/* String' IDs are allocated when fsf_data is bound to cdev */
		newValue = func->ffs->stringtabs[0]->strings[*valuep - 1].id;
		break;

	case FFS_ENDPOINT:
		/*
		 * USB_DT_ENDPOINT are handled in
		 * __ffs_func_bind_do_descs().
		 */
		if (desc->bDescriptorType == USB_DT_ENDPOINT)
			return 0;

		idx = (*valuep & USB_ENDPOINT_NUMBER_MASK) - 1;
		if (unlikely(!func->eps[idx].ep))
			return -EINVAL;

		{
			struct usb_endpoint_descriptor **descs;
			descs = func->eps[idx].descs;
			newValue = descs[descs[0] ? 0 : 1]->bEndpointAddress;
		}
		break;
	}

	pr_vdebug("%02x -> %02x\n", *valuep, newValue);
	*valuep = newValue;
	return 0;
}

static int __ffs_func_bind_do_os_desc(enum ffs_os_desc_type type,
				      struct usb_os_desc_header *h, void *data,
				      unsigned len, void *priv)
{
	struct ffs_function *func = priv;
	u8 length = 0;

	switch (type) {
	case FFS_OS_DESC_EXT_COMPAT: {
		struct usb_ext_compat_desc *desc = data;
		struct usb_os_desc_table *t;

		t = &func->function.os_desc_table[desc->bFirstInterfaceNumber];
		t->if_id = func->interfaces_nums[desc->bFirstInterfaceNumber];
		memcpy(t->os_desc->ext_compat_id, &desc->CompatibleID,
		       ARRAY_SIZE(desc->CompatibleID) +
		       ARRAY_SIZE(desc->SubCompatibleID));
		length = sizeof(*desc);
	}
		break;
	case FFS_OS_DESC_EXT_PROP: {
		struct usb_ext_prop_desc *desc = data;
		struct usb_os_desc_table *t;
		struct usb_os_desc_ext_prop *ext_prop;
		char *ext_prop_name;
		char *ext_prop_data;

		t = &func->function.os_desc_table[h->interface];
		t->if_id = func->interfaces_nums[h->interface];

		ext_prop = func->ffs->ms_os_descs_ext_prop_avail;
		func->ffs->ms_os_descs_ext_prop_avail += sizeof(*ext_prop);

		ext_prop->type = le32_to_cpu(desc->dwPropertyDataType);
		ext_prop->name_len = le16_to_cpu(desc->wPropertyNameLength);
		ext_prop->data_len = le32_to_cpu(*(u32 *)
			usb_ext_prop_data_len_ptr(data, ext_prop->name_len));
		length = ext_prop->name_len + ext_prop->data_len + 14;

		ext_prop_name = func->ffs->ms_os_descs_ext_prop_name_avail;
		func->ffs->ms_os_descs_ext_prop_name_avail +=
			ext_prop->name_len;

		ext_prop_data = func->ffs->ms_os_descs_ext_prop_data_avail;
		func->ffs->ms_os_descs_ext_prop_data_avail +=
			ext_prop->data_len;
		memcpy(ext_prop_data,
		       usb_ext_prop_data_ptr(data, ext_prop->name_len),
		       ext_prop->data_len);
		/* unicode data reported to the host as "WCHAR"s */
		switch (ext_prop->type) {
		case USB_EXT_PROP_UNICODE:
		case USB_EXT_PROP_UNICODE_ENV:
		case USB_EXT_PROP_UNICODE_LINK:
		case USB_EXT_PROP_UNICODE_MULTI:
			ext_prop->data_len *= 2;
			break;
		}
		ext_prop->data = ext_prop_data;

		memcpy(ext_prop_name, usb_ext_prop_name_ptr(data),
		       ext_prop->name_len);
		/* property name reported to the host as "WCHAR"s */
		ext_prop->name_len *= 2;
		ext_prop->name = ext_prop_name;

		t->os_desc->ext_prop_len +=
			ext_prop->name_len + ext_prop->data_len + 14;
		++t->os_desc->ext_prop_count;
		list_add_tail(&ext_prop->entry, &t->os_desc->ext_prop);
	}
		break;
	default:
		pr_vdebug("unknown descriptor: %d\n", type);
	}

	return length;
}

static inline struct f_fs_opts *ffs_do_functionfs_bind(struct usb_function *f,
						struct usb_configuration *c)
{
	struct ffs_function *func = ffs_func_from_usb(f);
	struct f_fs_opts *ffs_opts =
		container_of(f->fi, struct f_fs_opts, func_inst);
	int ret;

	ENTER();

	/*
	 * Legacy gadget triggers binding in functionfs_ready_callback,
	 * which already uses locking; taking the same lock here would
	 * cause a deadlock.
	 *
	 * Configfs-enabled gadgets however do need ffs_dev_lock.
	 */
	if (!ffs_opts->no_configfs)
		ffs_dev_lock();
	ret = ffs_opts->dev->desc_ready ? 0 : -ENODEV;
	func->ffs = ffs_opts->dev->ffs_data;
	if (!ffs_opts->no_configfs)
		ffs_dev_unlock();
	if (ret)
		return ERR_PTR(ret);

	func->conf = c;
	func->gadget = c->cdev->gadget;

	/*
	 * in drivers/usb/gadget/configfs.c:configfs_composite_bind()
	 * configurations are bound in sequence with list_for_each_entry,
	 * in each configuration its functions are bound in sequence
	 * with list_for_each_entry, so we assume no race condition
	 * with regard to ffs_opts->bound access
	 */
	if (!ffs_opts->refcnt) {
		ret = functionfs_bind(func->ffs, c->cdev);
		if (ret)
			return ERR_PTR(ret);
	}
	ffs_opts->refcnt++;
	func->function.strings = func->ffs->stringtabs;

	return ffs_opts;
}

static int _ffs_func_bind(struct usb_configuration *c,
			  struct usb_function *f)
{
	struct ffs_function *func = ffs_func_from_usb(f);
	struct ffs_data *ffs = func->ffs;

	const int full = !!func->ffs->fs_descs_count;
	const int high = gadget_is_dualspeed(func->gadget) &&
		func->ffs->hs_descs_count;
	const int super = gadget_is_superspeed(func->gadget) &&
		func->ffs->ss_descs_count;

	int fs_len, hs_len, ss_len, ret, i;
	struct ffs_ep *eps_ptr;

	/* Make it a single chunk, less management later on */
	vla_group(d);
	vla_item_with_sz(d, struct ffs_ep, eps, ffs->eps_count);
	vla_item_with_sz(d, struct usb_descriptor_header *, fs_descs,
		full ? ffs->fs_descs_count + 1 : 0);
	vla_item_with_sz(d, struct usb_descriptor_header *, hs_descs,
		high ? ffs->hs_descs_count + 1 : 0);
	vla_item_with_sz(d, struct usb_descriptor_header *, ss_descs,
		super ? ffs->ss_descs_count + 1 : 0);
	vla_item_with_sz(d, short, inums, ffs->interfaces_count);
	vla_item_with_sz(d, struct usb_os_desc_table, os_desc_table,
			 c->cdev->use_os_string ? ffs->interfaces_count : 0);
	vla_item_with_sz(d, char[16], ext_compat,
			 c->cdev->use_os_string ? ffs->interfaces_count : 0);
	vla_item_with_sz(d, struct usb_os_desc, os_desc,
			 c->cdev->use_os_string ? ffs->interfaces_count : 0);
	vla_item_with_sz(d, struct usb_os_desc_ext_prop, ext_prop,
			 ffs->ms_os_descs_ext_prop_count);
	vla_item_with_sz(d, char, ext_prop_name,
			 ffs->ms_os_descs_ext_prop_name_len);
	vla_item_with_sz(d, char, ext_prop_data,
			 ffs->ms_os_descs_ext_prop_data_len);
	vla_item_with_sz(d, char, raw_descs, ffs->raw_descs_length);
	char *vlabuf;

	ENTER();

	/* Has descriptors only for speeds gadget does not support */
	if (unlikely(!(full | high | super)))
		return -ENOTSUPP;

	/* Allocate a single chunk, less management later on */
	vlabuf = kzalloc(vla_group_size(d), GFP_KERNEL);
	if (unlikely(!vlabuf))
		return -ENOMEM;

	ffs->ms_os_descs_ext_prop_avail = vla_ptr(vlabuf, d, ext_prop);
	ffs->ms_os_descs_ext_prop_name_avail =
		vla_ptr(vlabuf, d, ext_prop_name);
	ffs->ms_os_descs_ext_prop_data_avail =
		vla_ptr(vlabuf, d, ext_prop_data);

	/* Copy descriptors  */
	memcpy(vla_ptr(vlabuf, d, raw_descs), ffs->raw_descs,
	       ffs->raw_descs_length);

	memset(vla_ptr(vlabuf, d, inums), 0xff, d_inums__sz);
	eps_ptr = vla_ptr(vlabuf, d, eps);
	for (i = 0; i < ffs->eps_count; i++)
		eps_ptr[i].num = -1;

	/* Save pointers
	 * d_eps == vlabuf, func->eps used to kfree vlabuf later
	*/
	func->eps             = vla_ptr(vlabuf, d, eps);
	func->interfaces_nums = vla_ptr(vlabuf, d, inums);

	/*
	 * Go through all the endpoint descriptors and allocate
	 * endpoints first, so that later we can rewrite the endpoint
	 * numbers without worrying that it may be described later on.
	 */
	if (likely(full)) {
		func->function.fs_descriptors = vla_ptr(vlabuf, d, fs_descs);
		fs_len = ffs_do_descs(ffs->fs_descs_count,
				      vla_ptr(vlabuf, d, raw_descs),
				      d_raw_descs__sz,
				      __ffs_func_bind_do_descs, func);
		if (unlikely(fs_len < 0)) {
			ret = fs_len;
			goto error;
		}
	} else {
		fs_len = 0;
	}

	if (likely(high)) {
		func->function.hs_descriptors = vla_ptr(vlabuf, d, hs_descs);
		hs_len = ffs_do_descs(ffs->hs_descs_count,
				      vla_ptr(vlabuf, d, raw_descs) + fs_len,
				      d_raw_descs__sz - fs_len,
				      __ffs_func_bind_do_descs, func);
		if (unlikely(hs_len < 0)) {
			ret = hs_len;
			goto error;
		}
	} else {
		hs_len = 0;
	}

	if (likely(super)) {
		func->function.ss_descriptors = vla_ptr(vlabuf, d, ss_descs);
		ss_len = ffs_do_descs(ffs->ss_descs_count,
				vla_ptr(vlabuf, d, raw_descs) + fs_len + hs_len,
				d_raw_descs__sz - fs_len - hs_len,
				__ffs_func_bind_do_descs, func);
		if (unlikely(ss_len < 0)) {
			ret = ss_len;
			goto error;
		}
	} else {
		ss_len = 0;
	}

	/*
	 * Now handle interface numbers allocation and interface and
	 * endpoint numbers rewriting.  We can do that in one go
	 * now.
	 */
	ret = ffs_do_descs(ffs->fs_descs_count +
			   (high ? ffs->hs_descs_count : 0) +
			   (super ? ffs->ss_descs_count : 0),
			   vla_ptr(vlabuf, d, raw_descs), d_raw_descs__sz,
			   __ffs_func_bind_do_nums, func);
	if (unlikely(ret < 0))
		goto error;

	func->function.os_desc_table = vla_ptr(vlabuf, d, os_desc_table);
	if (c->cdev->use_os_string) {
		for (i = 0; i < ffs->interfaces_count; ++i) {
			struct usb_os_desc *desc;

			desc = func->function.os_desc_table[i].os_desc =
				vla_ptr(vlabuf, d, os_desc) +
				i * sizeof(struct usb_os_desc);
			desc->ext_compat_id =
				vla_ptr(vlabuf, d, ext_compat) + i * 16;
			INIT_LIST_HEAD(&desc->ext_prop);
		}
		ret = ffs_do_os_descs(ffs->ms_os_descs_count,
				      vla_ptr(vlabuf, d, raw_descs) +
				      fs_len + hs_len + ss_len,
				      d_raw_descs__sz - fs_len - hs_len -
				      ss_len,
				      __ffs_func_bind_do_os_desc, func);
		if (unlikely(ret < 0))
			goto error;
	}
	func->function.os_desc_n =
		c->cdev->use_os_string ? ffs->interfaces_count : 0;

	/* And we're done */
	ffs_event_add(ffs, FUNCTIONFS_BIND);
	return 0;

error:
	/* XXX Do we need to release all claimed endpoints here? */
	return ret;
}

static int ffs_func_bind(struct usb_configuration *c,
			 struct usb_function *f)
{
	struct f_fs_opts *ffs_opts = ffs_do_functionfs_bind(f, c);
	struct ffs_function *func = ffs_func_from_usb(f);
	int ret;

	if (IS_ERR(ffs_opts))
		return PTR_ERR(ffs_opts);

	ret = _ffs_func_bind(c, f);
	if (ret && !--ffs_opts->refcnt)
		functionfs_unbind(func->ffs);

	return ret;
}


/* Other USB function hooks *************************************************/

static void ffs_reset_work(struct work_struct *work)
{
	struct ffs_data *ffs = container_of(work,
		struct ffs_data, reset_work);
	ffs_data_reset(ffs);
}

static int ffs_func_set_alt(struct usb_function *f,
			    unsigned interface, unsigned alt)
{
	struct ffs_function *func = ffs_func_from_usb(f);
	struct ffs_data *ffs = func->ffs;
	int ret = 0, intf;

	if (alt != (unsigned)-1) {
		intf = ffs_func_revmap_intf(func, interface);
		if (unlikely(intf < 0))
			return intf;
	}

	if (ffs->func)
		ffs_func_eps_disable(ffs->func);

	if (ffs->state == FFS_DEACTIVATED) {
		ffs->state = FFS_CLOSING;
		INIT_WORK(&ffs->reset_work, ffs_reset_work);
		schedule_work(&ffs->reset_work);
		return -ENODEV;
	}

	if (ffs->state != FFS_ACTIVE)
		return -ENODEV;

	if (alt == (unsigned)-1) {
		ffs->func = NULL;
		ffs_event_add(ffs, FUNCTIONFS_DISABLE);
		return 0;
	}

	ffs->func = func;
	ret = ffs_func_eps_enable(func);
	if (likely(ret >= 0))
		ffs_event_add(ffs, FUNCTIONFS_ENABLE);
	return ret;
}

static void ffs_func_disable(struct usb_function *f)
{
	ffs_func_set_alt(f, 0, (unsigned)-1);
}

static int ffs_func_setup(struct usb_function *f,
			  const struct usb_ctrlrequest *creq)
{
	struct ffs_function *func = ffs_func_from_usb(f);
	struct ffs_data *ffs = func->ffs;
	unsigned long flags;
	int ret;

	ENTER();

	pr_vdebug("creq->bRequestType = %02x\n", creq->bRequestType);
	pr_vdebug("creq->bRequest     = %02x\n", creq->bRequest);
	pr_vdebug("creq->wValue       = %04x\n", le16_to_cpu(creq->wValue));
	pr_vdebug("creq->wIndex       = %04x\n", le16_to_cpu(creq->wIndex));
	pr_vdebug("creq->wLength      = %04x\n", le16_to_cpu(creq->wLength));

	/*
	 * Most requests directed to interface go through here
	 * (notable exceptions are set/get interface) so we need to
	 * handle them.  All other either handled by composite or
	 * passed to usb_configuration->setup() (if one is set).  No
	 * matter, we will handle requests directed to endpoint here
	 * as well (as it's straightforward).  Other request recipient
	 * types are only handled when the user flag FUNCTIONFS_ALL_CTRL_RECIP
	 * is being used.
	 */
	if (ffs->state != FFS_ACTIVE)
		return -ENODEV;

	switch (creq->bRequestType & USB_RECIP_MASK) {
	case USB_RECIP_INTERFACE:
		ret = ffs_func_revmap_intf(func, le16_to_cpu(creq->wIndex));
		if (unlikely(ret < 0))
			return ret;
		break;

	case USB_RECIP_ENDPOINT:
		ret = ffs_func_revmap_ep(func, le16_to_cpu(creq->wIndex));
		if (unlikely(ret < 0))
			return ret;
		if (func->ffs->user_flags & FUNCTIONFS_VIRTUAL_ADDR)
			ret = func->ffs->eps_addrmap[ret];
		break;

	default:
		if (func->ffs->user_flags & FUNCTIONFS_ALL_CTRL_RECIP)
			ret = le16_to_cpu(creq->wIndex);
		else
			return -EOPNOTSUPP;
	}

	spin_lock_irqsave(&ffs->ev.waitq.lock, flags);
	ffs->ev.setup = *creq;
	ffs->ev.setup.wIndex = cpu_to_le16(ret);
	__ffs_event_add(ffs, FUNCTIONFS_SETUP);
	spin_unlock_irqrestore(&ffs->ev.waitq.lock, flags);

	return 0;
}

static bool ffs_func_req_match(struct usb_function *f,
			       const struct usb_ctrlrequest *creq,
			       bool config0)
{
	struct ffs_function *func = ffs_func_from_usb(f);

	if (config0 && !(func->ffs->user_flags & FUNCTIONFS_CONFIG0_SETUP))
		return false;

	switch (creq->bRequestType & USB_RECIP_MASK) {
	case USB_RECIP_INTERFACE:
		return (ffs_func_revmap_intf(func,
					     le16_to_cpu(creq->wIndex)) >= 0);
	case USB_RECIP_ENDPOINT:
		return (ffs_func_revmap_ep(func,
					   le16_to_cpu(creq->wIndex)) >= 0);
	default:
		return (bool) (func->ffs->user_flags &
			       FUNCTIONFS_ALL_CTRL_RECIP);
	}
}

static void ffs_func_suspend(struct usb_function *f)
{
	ENTER();
	ffs_event_add(ffs_func_from_usb(f)->ffs, FUNCTIONFS_SUSPEND);
}

static void ffs_func_resume(struct usb_function *f)
{
	ENTER();
	ffs_event_add(ffs_func_from_usb(f)->ffs, FUNCTIONFS_RESUME);
}


/* Endpoint and interface numbers reverse mapping ***************************/

static int ffs_func_revmap_ep(struct ffs_function *func, u8 num)
{
	num = func->eps_revmap[num & USB_ENDPOINT_NUMBER_MASK];
	return num ? num : -EDOM;
}

static int ffs_func_revmap_intf(struct ffs_function *func, u8 intf)
{
	short *nums = func->interfaces_nums;
	unsigned count = func->ffs->interfaces_count;

	for (; count; --count, ++nums) {
		if (*nums >= 0 && *nums == intf)
			return nums - func->interfaces_nums;
	}

	return -EDOM;
}


/* Devices management *******************************************************/

static LIST_HEAD(ffs_devices);

static struct ffs_dev *_ffs_do_find_dev(const char *name)
{
	struct ffs_dev *dev;

	list_for_each_entry(dev, &ffs_devices, entry) {
		if (!dev->name || !name)
			continue;
		if (strcmp(dev->name, name) == 0)
			return dev;
	}

	return NULL;
}

/*
 * ffs_lock must be taken by the caller of this function
 */
static struct ffs_dev *_ffs_get_single_dev(void)
{
	struct ffs_dev *dev;

	if (list_is_singular(&ffs_devices)) {
		dev = list_first_entry(&ffs_devices, struct ffs_dev, entry);
		if (dev->single)
			return dev;
	}

	return NULL;
}

/*
 * ffs_lock must be taken by the caller of this function
 */
static struct ffs_dev *_ffs_find_dev(const char *name)
{
	struct ffs_dev *dev;

	dev = _ffs_get_single_dev();
	if (dev)
		return dev;

	return _ffs_do_find_dev(name);
}

/* Configfs support *********************************************************/

static inline struct f_fs_opts *to_ffs_opts(struct config_item *item)
{
	return container_of(to_config_group(item), struct f_fs_opts,
			    func_inst.group);
}

static void ffs_attr_release(struct config_item *item)
{
	struct f_fs_opts *opts = to_ffs_opts(item);

	usb_put_function_instance(&opts->func_inst);
}

static struct configfs_item_operations ffs_item_ops = {
	.release	= ffs_attr_release,
};

static struct config_item_type ffs_func_type = {
	.ct_item_ops	= &ffs_item_ops,
	.ct_owner	= THIS_MODULE,
};


/* Function registration interface ******************************************/

static void ffs_free_inst(struct usb_function_instance *f)
{
	struct f_fs_opts *opts;

	opts = to_f_fs_opts(f);
	ffs_dev_lock();
	_ffs_free_dev(opts->dev);
	ffs_dev_unlock();
	kfree(opts);
}

#define MAX_INST_NAME_LEN	40

static int ffs_set_inst_name(struct usb_function_instance *fi, const char *name)
{
	struct f_fs_opts *opts;
	char *ptr;
	const char *tmp;
	int name_len, ret;

	name_len = strlen(name) + 1;
	if (name_len > MAX_INST_NAME_LEN)
		return -ENAMETOOLONG;

	ptr = kstrndup(name, name_len, GFP_KERNEL);
	if (!ptr)
		return -ENOMEM;

	opts = to_f_fs_opts(fi);
	tmp = NULL;

	ffs_dev_lock();

	tmp = opts->dev->name_allocated ? opts->dev->name : NULL;
	ret = _ffs_name_dev(opts->dev, ptr);
	if (ret) {
		kfree(ptr);
		ffs_dev_unlock();
		return ret;
	}
	opts->dev->name_allocated = true;

	ffs_dev_unlock();

	kfree(tmp);

	return 0;
}

static struct usb_function_instance *ffs_alloc_inst(void)
{
	struct f_fs_opts *opts;
	struct ffs_dev *dev;

	opts = kzalloc(sizeof(*opts), GFP_KERNEL);
	if (!opts)
		return ERR_PTR(-ENOMEM);

	opts->func_inst.set_inst_name = ffs_set_inst_name;
	opts->func_inst.free_func_inst = ffs_free_inst;
	ffs_dev_lock();
	dev = _ffs_alloc_dev();
	ffs_dev_unlock();
	if (IS_ERR(dev)) {
		kfree(opts);
		return ERR_CAST(dev);
	}
	opts->dev = dev;
	dev->opts = opts;

	config_group_init_type_name(&opts->func_inst.group, "",
				    &ffs_func_type);
	return &opts->func_inst;
}

static void ffs_free(struct usb_function *f)
{
	kfree(ffs_func_from_usb(f));
}

static void ffs_func_unbind(struct usb_configuration *c,
			    struct usb_function *f)
{
	struct ffs_function *func = ffs_func_from_usb(f);
	struct ffs_data *ffs = func->ffs;
	struct f_fs_opts *opts =
		container_of(f->fi, struct f_fs_opts, func_inst);
	struct ffs_ep *ep = func->eps;
	unsigned count = ffs->eps_count;
	unsigned long flags;

	ENTER();
	if (ffs->func == func) {
		ffs_func_eps_disable(func);
		ffs->func = NULL;
	}

	if (!--opts->refcnt)
		functionfs_unbind(ffs);

	/* cleanup after autoconfig */
	spin_lock_irqsave(&func->ffs->eps_lock, flags);
	while (count--) {
		if (ep->ep && ep->req)
			usb_ep_free_request(ep->ep, ep->req);
		ep->req = NULL;
		++ep;
	}
	spin_unlock_irqrestore(&func->ffs->eps_lock, flags);
	kfree(func->eps);
	func->eps = NULL;
	/*
	 * eps, descriptors and interfaces_nums are allocated in the
	 * same chunk so only one free is required.
	 */
	func->function.fs_descriptors = NULL;
	func->function.hs_descriptors = NULL;
	func->function.ss_descriptors = NULL;
	func->interfaces_nums = NULL;

	ffs_event_add(ffs, FUNCTIONFS_UNBIND);
}

static struct usb_function *ffs_alloc(struct usb_function_instance *fi)
{
	struct ffs_function *func;

	ENTER();

	func = kzalloc(sizeof(*func), GFP_KERNEL);
	if (unlikely(!func))
		return ERR_PTR(-ENOMEM);

	func->function.name    = "Function FS Gadget";

	func->function.bind    = ffs_func_bind;
	func->function.unbind  = ffs_func_unbind;
	func->function.set_alt = ffs_func_set_alt;
	func->function.disable = ffs_func_disable;
	func->function.setup   = ffs_func_setup;
	func->function.req_match = ffs_func_req_match;
	func->function.suspend = ffs_func_suspend;
	func->function.resume  = ffs_func_resume;
	func->function.free_func = ffs_free;

	return &func->function;
}

/*
 * ffs_lock must be taken by the caller of this function
 */
static struct ffs_dev *_ffs_alloc_dev(void)
{
	struct ffs_dev *dev;
	int ret;

	if (_ffs_get_single_dev())
			return ERR_PTR(-EBUSY);

	dev = kzalloc(sizeof(*dev), GFP_KERNEL);
	if (!dev)
		return ERR_PTR(-ENOMEM);

	if (list_empty(&ffs_devices)) {
		ret = functionfs_init();
		if (ret) {
			kfree(dev);
			return ERR_PTR(ret);
		}
	}

	list_add(&dev->entry, &ffs_devices);

	return dev;
}

/*
 * ffs_lock must be taken by the caller of this function
 * The caller is responsible for "name" being available whenever f_fs needs it
 */
static int _ffs_name_dev(struct ffs_dev *dev, const char *name)
{
	struct ffs_dev *existing;

	existing = _ffs_do_find_dev(name);
	if (existing)
		return -EBUSY;

	dev->name = name;

	return 0;
}

/*
 * The caller is responsible for "name" being available whenever f_fs needs it
 */
int ffs_name_dev(struct ffs_dev *dev, const char *name)
{
	int ret;

	ffs_dev_lock();
	ret = _ffs_name_dev(dev, name);
	ffs_dev_unlock();

	return ret;
}
EXPORT_SYMBOL_GPL(ffs_name_dev);

int ffs_single_dev(struct ffs_dev *dev)
{
	int ret;

	ret = 0;
	ffs_dev_lock();

	if (!list_is_singular(&ffs_devices))
		ret = -EBUSY;
	else
		dev->single = true;

	ffs_dev_unlock();
	return ret;
}
EXPORT_SYMBOL_GPL(ffs_single_dev);

/*
 * ffs_lock must be taken by the caller of this function
 */
static void _ffs_free_dev(struct ffs_dev *dev)
{
	list_del(&dev->entry);
	if (dev->name_allocated)
		kfree(dev->name);

	/* Clear the private_data pointer to stop incorrect dev access */
	if (dev->ffs_data)
		dev->ffs_data->private_data = NULL;

	kfree(dev);
	if (list_empty(&ffs_devices))
		functionfs_cleanup();
}

static void *ffs_acquire_dev(const char *dev_name)
{
	struct ffs_dev *ffs_dev;

	ENTER();
	ffs_dev_lock();

	ffs_dev = _ffs_find_dev(dev_name);
	if (!ffs_dev)
		ffs_dev = ERR_PTR(-ENOENT);
	else if (ffs_dev->mounted)
		ffs_dev = ERR_PTR(-EBUSY);
	else if (ffs_dev->ffs_acquire_dev_callback &&
	    ffs_dev->ffs_acquire_dev_callback(ffs_dev))
		ffs_dev = ERR_PTR(-ENOENT);
	else
		ffs_dev->mounted = true;

	ffs_dev_unlock();
	return ffs_dev;
}

static void ffs_release_dev(struct ffs_data *ffs_data)
{
	struct ffs_dev *ffs_dev;

	ENTER();
	ffs_dev_lock();

	ffs_dev = ffs_data->private_data;
	if (ffs_dev) {
		ffs_dev->mounted = false;

		if (ffs_dev->ffs_release_dev_callback)
			ffs_dev->ffs_release_dev_callback(ffs_dev);
	}

	ffs_dev_unlock();
}

static int ffs_ready(struct ffs_data *ffs)
{
	struct ffs_dev *ffs_obj;
	int ret = 0;

	ENTER();
	ffs_dev_lock();

	ffs_obj = ffs->private_data;
	if (!ffs_obj) {
		ret = -EINVAL;
		goto done;
	}
	if (WARN_ON(ffs_obj->desc_ready)) {
		ret = -EBUSY;
		goto done;
	}

	ffs_obj->desc_ready = true;
	ffs_obj->ffs_data = ffs;

	if (ffs_obj->ffs_ready_callback) {
		ret = ffs_obj->ffs_ready_callback(ffs);
		if (ret)
			goto done;
	}

	set_bit(FFS_FL_CALL_CLOSED_CALLBACK, &ffs->flags);
done:
	ffs_dev_unlock();
	return ret;
}

static void ffs_closed(struct ffs_data *ffs)
{
	struct ffs_dev *ffs_obj;
	struct f_fs_opts *opts;
	struct config_item *ci;

	ENTER();
	ffs_dev_lock();

	ffs_obj = ffs->private_data;
	if (!ffs_obj)
		goto done;

	ffs_obj->desc_ready = false;

	if (test_and_clear_bit(FFS_FL_CALL_CLOSED_CALLBACK, &ffs->flags) &&
	    ffs_obj->ffs_closed_callback)
		ffs_obj->ffs_closed_callback(ffs);

	if (ffs_obj->opts)
		opts = ffs_obj->opts;
	else
		goto done;

	if (opts->no_configfs || !opts->func_inst.group.cg_item.ci_parent
	    || !atomic_read(&opts->func_inst.group.cg_item.ci_kref.refcount))
		goto done;

	ci = opts->func_inst.group.cg_item.ci_parent->ci_parent;
	ffs_dev_unlock();

	unregister_gadget_item(ci);
	return;
done:
	ffs_dev_unlock();
}

/* Misc helper functions ****************************************************/

static int ffs_mutex_lock(struct mutex *mutex, unsigned nonblock)
{
	return nonblock
		? likely(mutex_trylock(mutex)) ? 0 : -EAGAIN
		: mutex_lock_interruptible(mutex);
}

static char *ffs_prepare_buffer(const char __user *buf, size_t len)
{
	char *data;

	if (unlikely(!len))
		return NULL;

	data = kmalloc(len, GFP_KERNEL);
	if (unlikely(!data))
		return ERR_PTR(-ENOMEM);

	if (unlikely(copy_from_user(data, buf, len))) {
		kfree(data);
		return ERR_PTR(-EFAULT);
	}

	pr_vdebug("Buffer from user space:\n");
	ffs_dump_mem("", data, len);

	return data;
}

DECLARE_USB_FUNCTION_INIT(ffs, ffs_alloc_inst, ffs_alloc);
MODULE_LICENSE("GPL");
MODULE_AUTHOR("Michal Nazarewicz");<|MERGE_RESOLUTION|>--- conflicted
+++ resolved
@@ -1806,11 +1806,7 @@
 	unsigned long flags;
 
 	spin_lock_irqsave(&func->ffs->eps_lock, flags);
-<<<<<<< HEAD
-	do {
-=======
 	while (count--) {
->>>>>>> c470abd4
 		/* pending requests get nuked */
 		if (likely(ep->ep))
 			usb_ep_disable(ep->ep);
@@ -1821,11 +1817,7 @@
 			__ffs_epfile_read_buffer_free(epfile);
 			++epfile;
 		}
-<<<<<<< HEAD
-	} while (--count);
-=======
-	}
->>>>>>> c470abd4
+	}
 	spin_unlock_irqrestore(&func->ffs->eps_lock, flags);
 }
 
