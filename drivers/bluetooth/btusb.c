/*
 *
 *  Generic Bluetooth USB driver
 *
 *  Copyright (C) 2005-2008  Marcel Holtmann <marcel@holtmann.org>
 *
 *
 *  This program is free software; you can redistribute it and/or modify
 *  it under the terms of the GNU General Public License as published by
 *  the Free Software Foundation; either version 2 of the License, or
 *  (at your option) any later version.
 *
 *  This program is distributed in the hope that it will be useful,
 *  but WITHOUT ANY WARRANTY; without even the implied warranty of
 *  MERCHANTABILITY or FITNESS FOR A PARTICULAR PURPOSE.  See the
 *  GNU General Public License for more details.
 *
 *  You should have received a copy of the GNU General Public License
 *  along with this program; if not, write to the Free Software
 *  Foundation, Inc., 59 Temple Place, Suite 330, Boston, MA  02111-1307  USA
 *
 */

#include <linux/kernel.h>
#include <linux/module.h>
#include <linux/init.h>
#include <linux/slab.h>
#include <linux/types.h>
#include <linux/sched.h>
#include <linux/errno.h>
#include <linux/skbuff.h>

#include <linux/usb.h>

#include <net/bluetooth/bluetooth.h>
#include <net/bluetooth/hci_core.h>

#define VERSION "0.6"

static int ignore_dga;
static int ignore_csr;
static int ignore_sniffer;
static int disable_scofix;
static int force_scofix;

static int reset = 1;

static struct usb_driver btusb_driver;

#define BTUSB_IGNORE		0x01
#define BTUSB_DIGIANSWER	0x02
#define BTUSB_CSR		0x04
#define BTUSB_SNIFFER		0x08
#define BTUSB_BCM92035		0x10
#define BTUSB_BROKEN_ISOC	0x20
#define BTUSB_WRONG_SCO_MTU	0x40

static struct usb_device_id btusb_table[] = {
	/* Generic Bluetooth USB device */
	{ USB_DEVICE_INFO(0xe0, 0x01, 0x01) },

	/* Apple MacBookPro 7,1 */
	{ USB_DEVICE(0x05ac, 0x8213) },

	/* Apple iMac11,1 */
	{ USB_DEVICE(0x05ac, 0x8215) },

	/* Apple MacBookPro6,2 */
	{ USB_DEVICE(0x05ac, 0x8218) },

	/* Apple MacBookAir3,1, MacBookAir3,2 */
	{ USB_DEVICE(0x05ac, 0x821b) },

	/* AVM BlueFRITZ! USB v2.0 */
	{ USB_DEVICE(0x057c, 0x3800) },

	/* Bluetooth Ultraport Module from IBM */
	{ USB_DEVICE(0x04bf, 0x030a) },

	/* ALPS Modules with non-standard id */
	{ USB_DEVICE(0x044e, 0x3001) },
	{ USB_DEVICE(0x044e, 0x3002) },

	/* Ericsson with non-standard id */
	{ USB_DEVICE(0x0bdb, 0x1002) },

	/* Canyon CN-BTU1 with HID interfaces */
	{ USB_DEVICE(0x0c10, 0x0000) },

	{ }	/* Terminating entry */
};

MODULE_DEVICE_TABLE(usb, btusb_table);

static struct usb_device_id blacklist_table[] = {
	/* CSR BlueCore devices */
	{ USB_DEVICE(0x0a12, 0x0001), .driver_info = BTUSB_CSR },

	/* Broadcom BCM2033 without firmware */
	{ USB_DEVICE(0x0a5c, 0x2033), .driver_info = BTUSB_IGNORE },

	/* Atheros 3011 with sflash firmware */
	{ USB_DEVICE(0x0cf3, 0x3002), .driver_info = BTUSB_IGNORE },

	/* Atheros AR9285 Malbec with sflash firmware */
	{ USB_DEVICE(0x03f0, 0x311d), .driver_info = BTUSB_IGNORE },

<<<<<<< HEAD
	/* Atheros 3012 with sflash firmware */
	{ USB_DEVICE(0x0cf3, 0x3004), .driver_info = BTUSB_IGNORE },

=======
>>>>>>> b65a0e0c
	/* Atheros AR5BBU12 with sflash firmware */
	{ USB_DEVICE(0x0489, 0xe02c), .driver_info = BTUSB_IGNORE },

	/* Broadcom BCM2035 */
	{ USB_DEVICE(0x0a5c, 0x2035), .driver_info = BTUSB_WRONG_SCO_MTU },
	{ USB_DEVICE(0x0a5c, 0x200a), .driver_info = BTUSB_WRONG_SCO_MTU },
	{ USB_DEVICE(0x0a5c, 0x2009), .driver_info = BTUSB_BCM92035 },

	/* Broadcom BCM2045 */
	{ USB_DEVICE(0x0a5c, 0x2039), .driver_info = BTUSB_WRONG_SCO_MTU },
	{ USB_DEVICE(0x0a5c, 0x2101), .driver_info = BTUSB_WRONG_SCO_MTU },

	/* IBM/Lenovo ThinkPad with Broadcom chip */
	{ USB_DEVICE(0x0a5c, 0x201e), .driver_info = BTUSB_WRONG_SCO_MTU },
	{ USB_DEVICE(0x0a5c, 0x2110), .driver_info = BTUSB_WRONG_SCO_MTU },

	/* HP laptop with Broadcom chip */
	{ USB_DEVICE(0x03f0, 0x171d), .driver_info = BTUSB_WRONG_SCO_MTU },

	/* Dell laptop with Broadcom chip */
	{ USB_DEVICE(0x413c, 0x8126), .driver_info = BTUSB_WRONG_SCO_MTU },

	/* Dell Wireless 370 and 410 devices */
	{ USB_DEVICE(0x413c, 0x8152), .driver_info = BTUSB_WRONG_SCO_MTU },
	{ USB_DEVICE(0x413c, 0x8156), .driver_info = BTUSB_WRONG_SCO_MTU },

	/* Belkin F8T012 and F8T013 devices */
	{ USB_DEVICE(0x050d, 0x0012), .driver_info = BTUSB_WRONG_SCO_MTU },
	{ USB_DEVICE(0x050d, 0x0013), .driver_info = BTUSB_WRONG_SCO_MTU },

	/* Asus WL-BTD202 device */
	{ USB_DEVICE(0x0b05, 0x1715), .driver_info = BTUSB_WRONG_SCO_MTU },

	/* Kensington Bluetooth USB adapter */
	{ USB_DEVICE(0x047d, 0x105e), .driver_info = BTUSB_WRONG_SCO_MTU },

	/* RTX Telecom based adapters with buggy SCO support */
	{ USB_DEVICE(0x0400, 0x0807), .driver_info = BTUSB_BROKEN_ISOC },
	{ USB_DEVICE(0x0400, 0x080a), .driver_info = BTUSB_BROKEN_ISOC },

	/* CONWISE Technology based adapters with buggy SCO support */
	{ USB_DEVICE(0x0e5e, 0x6622), .driver_info = BTUSB_BROKEN_ISOC },

	/* Digianswer devices */
	{ USB_DEVICE(0x08fd, 0x0001), .driver_info = BTUSB_DIGIANSWER },
	{ USB_DEVICE(0x08fd, 0x0002), .driver_info = BTUSB_IGNORE },

	/* CSR BlueCore Bluetooth Sniffer */
	{ USB_DEVICE(0x0a12, 0x0002), .driver_info = BTUSB_SNIFFER },

	/* Frontline ComProbe Bluetooth Sniffer */
	{ USB_DEVICE(0x16d3, 0x0002), .driver_info = BTUSB_SNIFFER },

	{ }	/* Terminating entry */
};

#define BTUSB_MAX_ISOC_FRAMES	10

#define BTUSB_INTR_RUNNING	0
#define BTUSB_BULK_RUNNING	1
#define BTUSB_ISOC_RUNNING	2
#define BTUSB_SUSPENDING	3
#define BTUSB_DID_ISO_RESUME	4

struct btusb_data {
	struct hci_dev       *hdev;
	struct usb_device    *udev;
	struct usb_interface *intf;
	struct usb_interface *isoc;

	spinlock_t lock;

	unsigned long flags;

	struct work_struct work;
	struct work_struct waker;

	struct usb_anchor tx_anchor;
	struct usb_anchor intr_anchor;
	struct usb_anchor bulk_anchor;
	struct usb_anchor isoc_anchor;
	struct usb_anchor deferred;
	int tx_in_flight;
	spinlock_t txlock;

	struct usb_endpoint_descriptor *intr_ep;
	struct usb_endpoint_descriptor *bulk_tx_ep;
	struct usb_endpoint_descriptor *bulk_rx_ep;
	struct usb_endpoint_descriptor *isoc_tx_ep;
	struct usb_endpoint_descriptor *isoc_rx_ep;

	__u8 cmdreq_type;

	unsigned int sco_num;
	int isoc_altsetting;
	int suspend_count;
};

static int inc_tx(struct btusb_data *data)
{
	unsigned long flags;
	int rv;

	spin_lock_irqsave(&data->txlock, flags);
	rv = test_bit(BTUSB_SUSPENDING, &data->flags);
	if (!rv)
		data->tx_in_flight++;
	spin_unlock_irqrestore(&data->txlock, flags);

	return rv;
}

static void btusb_intr_complete(struct urb *urb)
{
	struct hci_dev *hdev = urb->context;
	struct btusb_data *data = hdev->driver_data;
	int err;

	BT_DBG("%s urb %p status %d count %d", hdev->name,
					urb, urb->status, urb->actual_length);

	if (!test_bit(HCI_RUNNING, &hdev->flags))
		return;

	if (urb->status == 0) {
		hdev->stat.byte_rx += urb->actual_length;

		if (hci_recv_fragment(hdev, HCI_EVENT_PKT,
						urb->transfer_buffer,
						urb->actual_length) < 0) {
			BT_ERR("%s corrupted event packet", hdev->name);
			hdev->stat.err_rx++;
		}
	}

	if (!test_bit(BTUSB_INTR_RUNNING, &data->flags))
		return;

	usb_mark_last_busy(data->udev);
	usb_anchor_urb(urb, &data->intr_anchor);

	err = usb_submit_urb(urb, GFP_ATOMIC);
	if (err < 0) {
		if (err != -EPERM)
			BT_ERR("%s urb %p failed to resubmit (%d)",
						hdev->name, urb, -err);
		usb_unanchor_urb(urb);
	}
}

static int btusb_submit_intr_urb(struct hci_dev *hdev, gfp_t mem_flags)
{
	struct btusb_data *data = hdev->driver_data;
	struct urb *urb;
	unsigned char *buf;
	unsigned int pipe;
	int err, size;

	BT_DBG("%s", hdev->name);

	if (!data->intr_ep)
		return -ENODEV;

	urb = usb_alloc_urb(0, mem_flags);
	if (!urb)
		return -ENOMEM;

	size = le16_to_cpu(data->intr_ep->wMaxPacketSize);

	buf = kmalloc(size, mem_flags);
	if (!buf) {
		usb_free_urb(urb);
		return -ENOMEM;
	}

	pipe = usb_rcvintpipe(data->udev, data->intr_ep->bEndpointAddress);

	usb_fill_int_urb(urb, data->udev, pipe, buf, size,
						btusb_intr_complete, hdev,
						data->intr_ep->bInterval);

	urb->transfer_flags |= URB_FREE_BUFFER;

	usb_anchor_urb(urb, &data->intr_anchor);

	err = usb_submit_urb(urb, mem_flags);
	if (err < 0) {
		BT_ERR("%s urb %p submission failed (%d)",
						hdev->name, urb, -err);
		usb_unanchor_urb(urb);
	}

	usb_free_urb(urb);

	return err;
}

static void btusb_bulk_complete(struct urb *urb)
{
	struct hci_dev *hdev = urb->context;
	struct btusb_data *data = hdev->driver_data;
	int err;

	BT_DBG("%s urb %p status %d count %d", hdev->name,
					urb, urb->status, urb->actual_length);

	if (!test_bit(HCI_RUNNING, &hdev->flags))
		return;

	if (urb->status == 0) {
		hdev->stat.byte_rx += urb->actual_length;

		if (hci_recv_fragment(hdev, HCI_ACLDATA_PKT,
						urb->transfer_buffer,
						urb->actual_length) < 0) {
			BT_ERR("%s corrupted ACL packet", hdev->name);
			hdev->stat.err_rx++;
		}
	}

	if (!test_bit(BTUSB_BULK_RUNNING, &data->flags))
		return;

	usb_anchor_urb(urb, &data->bulk_anchor);
	usb_mark_last_busy(data->udev);

	err = usb_submit_urb(urb, GFP_ATOMIC);
	if (err < 0) {
		if (err != -EPERM)
			BT_ERR("%s urb %p failed to resubmit (%d)",
						hdev->name, urb, -err);
		usb_unanchor_urb(urb);
	}
}

static int btusb_submit_bulk_urb(struct hci_dev *hdev, gfp_t mem_flags)
{
	struct btusb_data *data = hdev->driver_data;
	struct urb *urb;
	unsigned char *buf;
	unsigned int pipe;
	int err, size = HCI_MAX_FRAME_SIZE;

	BT_DBG("%s", hdev->name);

	if (!data->bulk_rx_ep)
		return -ENODEV;

	urb = usb_alloc_urb(0, mem_flags);
	if (!urb)
		return -ENOMEM;

	buf = kmalloc(size, mem_flags);
	if (!buf) {
		usb_free_urb(urb);
		return -ENOMEM;
	}

	pipe = usb_rcvbulkpipe(data->udev, data->bulk_rx_ep->bEndpointAddress);

	usb_fill_bulk_urb(urb, data->udev, pipe,
					buf, size, btusb_bulk_complete, hdev);

	urb->transfer_flags |= URB_FREE_BUFFER;

	usb_mark_last_busy(data->udev);
	usb_anchor_urb(urb, &data->bulk_anchor);

	err = usb_submit_urb(urb, mem_flags);
	if (err < 0) {
		BT_ERR("%s urb %p submission failed (%d)",
						hdev->name, urb, -err);
		usb_unanchor_urb(urb);
	}

	usb_free_urb(urb);

	return err;
}

static void btusb_isoc_complete(struct urb *urb)
{
	struct hci_dev *hdev = urb->context;
	struct btusb_data *data = hdev->driver_data;
	int i, err;

	BT_DBG("%s urb %p status %d count %d", hdev->name,
					urb, urb->status, urb->actual_length);

	if (!test_bit(HCI_RUNNING, &hdev->flags))
		return;

	if (urb->status == 0) {
		for (i = 0; i < urb->number_of_packets; i++) {
			unsigned int offset = urb->iso_frame_desc[i].offset;
			unsigned int length = urb->iso_frame_desc[i].actual_length;

			if (urb->iso_frame_desc[i].status)
				continue;

			hdev->stat.byte_rx += length;

			if (hci_recv_fragment(hdev, HCI_SCODATA_PKT,
						urb->transfer_buffer + offset,
								length) < 0) {
				BT_ERR("%s corrupted SCO packet", hdev->name);
				hdev->stat.err_rx++;
			}
		}
	}

	if (!test_bit(BTUSB_ISOC_RUNNING, &data->flags))
		return;

	usb_anchor_urb(urb, &data->isoc_anchor);

	err = usb_submit_urb(urb, GFP_ATOMIC);
	if (err < 0) {
		if (err != -EPERM)
			BT_ERR("%s urb %p failed to resubmit (%d)",
						hdev->name, urb, -err);
		usb_unanchor_urb(urb);
	}
}

static void inline __fill_isoc_descriptor(struct urb *urb, int len, int mtu)
{
	int i, offset = 0;

	BT_DBG("len %d mtu %d", len, mtu);

	for (i = 0; i < BTUSB_MAX_ISOC_FRAMES && len >= mtu;
					i++, offset += mtu, len -= mtu) {
		urb->iso_frame_desc[i].offset = offset;
		urb->iso_frame_desc[i].length = mtu;
	}

	if (len && i < BTUSB_MAX_ISOC_FRAMES) {
		urb->iso_frame_desc[i].offset = offset;
		urb->iso_frame_desc[i].length = len;
		i++;
	}

	urb->number_of_packets = i;
}

static int btusb_submit_isoc_urb(struct hci_dev *hdev, gfp_t mem_flags)
{
	struct btusb_data *data = hdev->driver_data;
	struct urb *urb;
	unsigned char *buf;
	unsigned int pipe;
	int err, size;

	BT_DBG("%s", hdev->name);

	if (!data->isoc_rx_ep)
		return -ENODEV;

	urb = usb_alloc_urb(BTUSB_MAX_ISOC_FRAMES, mem_flags);
	if (!urb)
		return -ENOMEM;

	size = le16_to_cpu(data->isoc_rx_ep->wMaxPacketSize) *
						BTUSB_MAX_ISOC_FRAMES;

	buf = kmalloc(size, mem_flags);
	if (!buf) {
		usb_free_urb(urb);
		return -ENOMEM;
	}

	pipe = usb_rcvisocpipe(data->udev, data->isoc_rx_ep->bEndpointAddress);

	urb->dev      = data->udev;
	urb->pipe     = pipe;
	urb->context  = hdev;
	urb->complete = btusb_isoc_complete;
	urb->interval = data->isoc_rx_ep->bInterval;

	urb->transfer_flags  = URB_FREE_BUFFER | URB_ISO_ASAP;
	urb->transfer_buffer = buf;
	urb->transfer_buffer_length = size;

	__fill_isoc_descriptor(urb, size,
			le16_to_cpu(data->isoc_rx_ep->wMaxPacketSize));

	usb_anchor_urb(urb, &data->isoc_anchor);

	err = usb_submit_urb(urb, mem_flags);
	if (err < 0) {
		BT_ERR("%s urb %p submission failed (%d)",
						hdev->name, urb, -err);
		usb_unanchor_urb(urb);
	}

	usb_free_urb(urb);

	return err;
}

static void btusb_tx_complete(struct urb *urb)
{
	struct sk_buff *skb = urb->context;
	struct hci_dev *hdev = (struct hci_dev *) skb->dev;
	struct btusb_data *data = hdev->driver_data;

	BT_DBG("%s urb %p status %d count %d", hdev->name,
					urb, urb->status, urb->actual_length);

	if (!test_bit(HCI_RUNNING, &hdev->flags))
		goto done;

	if (!urb->status)
		hdev->stat.byte_tx += urb->transfer_buffer_length;
	else
		hdev->stat.err_tx++;

done:
	spin_lock(&data->txlock);
	data->tx_in_flight--;
	spin_unlock(&data->txlock);

	kfree(urb->setup_packet);

	kfree_skb(skb);
}

static void btusb_isoc_tx_complete(struct urb *urb)
{
	struct sk_buff *skb = urb->context;
	struct hci_dev *hdev = (struct hci_dev *) skb->dev;

	BT_DBG("%s urb %p status %d count %d", hdev->name,
					urb, urb->status, urb->actual_length);

	if (!test_bit(HCI_RUNNING, &hdev->flags))
		goto done;

	if (!urb->status)
		hdev->stat.byte_tx += urb->transfer_buffer_length;
	else
		hdev->stat.err_tx++;

done:
	kfree(urb->setup_packet);

	kfree_skb(skb);
}

static int btusb_open(struct hci_dev *hdev)
{
	struct btusb_data *data = hdev->driver_data;
	int err;

	BT_DBG("%s", hdev->name);

	err = usb_autopm_get_interface(data->intf);
	if (err < 0)
		return err;

	data->intf->needs_remote_wakeup = 1;

	if (test_and_set_bit(HCI_RUNNING, &hdev->flags))
		goto done;

	if (test_and_set_bit(BTUSB_INTR_RUNNING, &data->flags))
		goto done;

	err = btusb_submit_intr_urb(hdev, GFP_KERNEL);
	if (err < 0)
		goto failed;

	err = btusb_submit_bulk_urb(hdev, GFP_KERNEL);
	if (err < 0) {
		usb_kill_anchored_urbs(&data->intr_anchor);
		goto failed;
	}

	set_bit(BTUSB_BULK_RUNNING, &data->flags);
	btusb_submit_bulk_urb(hdev, GFP_KERNEL);

done:
	usb_autopm_put_interface(data->intf);
	return 0;

failed:
	clear_bit(BTUSB_INTR_RUNNING, &data->flags);
	clear_bit(HCI_RUNNING, &hdev->flags);
	usb_autopm_put_interface(data->intf);
	return err;
}

static void btusb_stop_traffic(struct btusb_data *data)
{
	usb_kill_anchored_urbs(&data->intr_anchor);
	usb_kill_anchored_urbs(&data->bulk_anchor);
	usb_kill_anchored_urbs(&data->isoc_anchor);
}

static int btusb_close(struct hci_dev *hdev)
{
	struct btusb_data *data = hdev->driver_data;
	int err;

	BT_DBG("%s", hdev->name);

	if (!test_and_clear_bit(HCI_RUNNING, &hdev->flags))
		return 0;

	cancel_work_sync(&data->work);
	cancel_work_sync(&data->waker);

	clear_bit(BTUSB_ISOC_RUNNING, &data->flags);
	clear_bit(BTUSB_BULK_RUNNING, &data->flags);
	clear_bit(BTUSB_INTR_RUNNING, &data->flags);

	btusb_stop_traffic(data);
	err = usb_autopm_get_interface(data->intf);
	if (err < 0)
		goto failed;

	data->intf->needs_remote_wakeup = 0;
	usb_autopm_put_interface(data->intf);

failed:
	usb_scuttle_anchored_urbs(&data->deferred);
	return 0;
}

static int btusb_flush(struct hci_dev *hdev)
{
	struct btusb_data *data = hdev->driver_data;

	BT_DBG("%s", hdev->name);

	usb_kill_anchored_urbs(&data->tx_anchor);

	return 0;
}

static int btusb_send_frame(struct sk_buff *skb)
{
	struct hci_dev *hdev = (struct hci_dev *) skb->dev;
	struct btusb_data *data = hdev->driver_data;
	struct usb_ctrlrequest *dr;
	struct urb *urb;
	unsigned int pipe;
	int err;

	BT_DBG("%s", hdev->name);

	if (!test_bit(HCI_RUNNING, &hdev->flags))
		return -EBUSY;

	switch (bt_cb(skb)->pkt_type) {
	case HCI_COMMAND_PKT:
		urb = usb_alloc_urb(0, GFP_ATOMIC);
		if (!urb)
			return -ENOMEM;

		dr = kmalloc(sizeof(*dr), GFP_ATOMIC);
		if (!dr) {
			usb_free_urb(urb);
			return -ENOMEM;
		}

		dr->bRequestType = data->cmdreq_type;
		dr->bRequest     = 0;
		dr->wIndex       = 0;
		dr->wValue       = 0;
		dr->wLength      = __cpu_to_le16(skb->len);

		pipe = usb_sndctrlpipe(data->udev, 0x00);

		usb_fill_control_urb(urb, data->udev, pipe, (void *) dr,
				skb->data, skb->len, btusb_tx_complete, skb);

		hdev->stat.cmd_tx++;
		break;

	case HCI_ACLDATA_PKT:
		if (!data->bulk_tx_ep || hdev->conn_hash.acl_num < 1)
			return -ENODEV;

		urb = usb_alloc_urb(0, GFP_ATOMIC);
		if (!urb)
			return -ENOMEM;

		pipe = usb_sndbulkpipe(data->udev,
					data->bulk_tx_ep->bEndpointAddress);

		usb_fill_bulk_urb(urb, data->udev, pipe,
				skb->data, skb->len, btusb_tx_complete, skb);

		hdev->stat.acl_tx++;
		break;

	case HCI_SCODATA_PKT:
		if (!data->isoc_tx_ep || hdev->conn_hash.sco_num < 1)
			return -ENODEV;

		urb = usb_alloc_urb(BTUSB_MAX_ISOC_FRAMES, GFP_ATOMIC);
		if (!urb)
			return -ENOMEM;

		pipe = usb_sndisocpipe(data->udev,
					data->isoc_tx_ep->bEndpointAddress);

		usb_fill_int_urb(urb, data->udev, pipe,
				skb->data, skb->len, btusb_isoc_tx_complete,
				skb, data->isoc_tx_ep->bInterval);

		urb->transfer_flags  = URB_ISO_ASAP;

		__fill_isoc_descriptor(urb, skb->len,
				le16_to_cpu(data->isoc_tx_ep->wMaxPacketSize));

		hdev->stat.sco_tx++;
		goto skip_waking;

	default:
		return -EILSEQ;
	}

	err = inc_tx(data);
	if (err) {
		usb_anchor_urb(urb, &data->deferred);
		schedule_work(&data->waker);
		err = 0;
		goto done;
	}

skip_waking:
	usb_anchor_urb(urb, &data->tx_anchor);

	err = usb_submit_urb(urb, GFP_ATOMIC);
	if (err < 0) {
		BT_ERR("%s urb %p submission failed", hdev->name, urb);
		kfree(urb->setup_packet);
		usb_unanchor_urb(urb);
	} else {
		usb_mark_last_busy(data->udev);
	}

	usb_free_urb(urb);

done:
	return err;
}

static void btusb_destruct(struct hci_dev *hdev)
{
	struct btusb_data *data = hdev->driver_data;

	BT_DBG("%s", hdev->name);

	kfree(data);
}

static void btusb_notify(struct hci_dev *hdev, unsigned int evt)
{
	struct btusb_data *data = hdev->driver_data;

	BT_DBG("%s evt %d", hdev->name, evt);

	if (hdev->conn_hash.sco_num != data->sco_num) {
		data->sco_num = hdev->conn_hash.sco_num;
		schedule_work(&data->work);
	}
}

static int inline __set_isoc_interface(struct hci_dev *hdev, int altsetting)
{
	struct btusb_data *data = hdev->driver_data;
	struct usb_interface *intf = data->isoc;
	struct usb_endpoint_descriptor *ep_desc;
	int i, err;

	if (!data->isoc)
		return -ENODEV;

	err = usb_set_interface(data->udev, 1, altsetting);
	if (err < 0) {
		BT_ERR("%s setting interface failed (%d)", hdev->name, -err);
		return err;
	}

	data->isoc_altsetting = altsetting;

	data->isoc_tx_ep = NULL;
	data->isoc_rx_ep = NULL;

	for (i = 0; i < intf->cur_altsetting->desc.bNumEndpoints; i++) {
		ep_desc = &intf->cur_altsetting->endpoint[i].desc;

		if (!data->isoc_tx_ep && usb_endpoint_is_isoc_out(ep_desc)) {
			data->isoc_tx_ep = ep_desc;
			continue;
		}

		if (!data->isoc_rx_ep && usb_endpoint_is_isoc_in(ep_desc)) {
			data->isoc_rx_ep = ep_desc;
			continue;
		}
	}

	if (!data->isoc_tx_ep || !data->isoc_rx_ep) {
		BT_ERR("%s invalid SCO descriptors", hdev->name);
		return -ENODEV;
	}

	return 0;
}

static void btusb_work(struct work_struct *work)
{
	struct btusb_data *data = container_of(work, struct btusb_data, work);
	struct hci_dev *hdev = data->hdev;
	int err;

	if (hdev->conn_hash.sco_num > 0) {
		if (!test_bit(BTUSB_DID_ISO_RESUME, &data->flags)) {
			err = usb_autopm_get_interface(data->isoc ? data->isoc : data->intf);
			if (err < 0) {
				clear_bit(BTUSB_ISOC_RUNNING, &data->flags);
				usb_kill_anchored_urbs(&data->isoc_anchor);
				return;
			}

			set_bit(BTUSB_DID_ISO_RESUME, &data->flags);
		}
		if (data->isoc_altsetting != 2) {
			clear_bit(BTUSB_ISOC_RUNNING, &data->flags);
			usb_kill_anchored_urbs(&data->isoc_anchor);

			if (__set_isoc_interface(hdev, 2) < 0)
				return;
		}

		if (!test_and_set_bit(BTUSB_ISOC_RUNNING, &data->flags)) {
			if (btusb_submit_isoc_urb(hdev, GFP_KERNEL) < 0)
				clear_bit(BTUSB_ISOC_RUNNING, &data->flags);
			else
				btusb_submit_isoc_urb(hdev, GFP_KERNEL);
		}
	} else {
		clear_bit(BTUSB_ISOC_RUNNING, &data->flags);
		usb_kill_anchored_urbs(&data->isoc_anchor);

		__set_isoc_interface(hdev, 0);
		if (test_and_clear_bit(BTUSB_DID_ISO_RESUME, &data->flags))
			usb_autopm_put_interface(data->isoc ? data->isoc : data->intf);
	}
}

static void btusb_waker(struct work_struct *work)
{
	struct btusb_data *data = container_of(work, struct btusb_data, waker);
	int err;

	err = usb_autopm_get_interface(data->intf);
	if (err < 0)
		return;

	usb_autopm_put_interface(data->intf);
}

static int btusb_probe(struct usb_interface *intf,
				const struct usb_device_id *id)
{
	struct usb_endpoint_descriptor *ep_desc;
	struct btusb_data *data;
	struct hci_dev *hdev;
	int i, err;

	BT_DBG("intf %p id %p", intf, id);

	/* interface numbers are hardcoded in the spec */
	if (intf->cur_altsetting->desc.bInterfaceNumber != 0)
		return -ENODEV;

	if (!id->driver_info) {
		const struct usb_device_id *match;
		match = usb_match_id(intf, blacklist_table);
		if (match)
			id = match;
	}

	if (id->driver_info == BTUSB_IGNORE)
		return -ENODEV;

	if (ignore_dga && id->driver_info & BTUSB_DIGIANSWER)
		return -ENODEV;

	if (ignore_csr && id->driver_info & BTUSB_CSR)
		return -ENODEV;

	if (ignore_sniffer && id->driver_info & BTUSB_SNIFFER)
		return -ENODEV;

	data = kzalloc(sizeof(*data), GFP_KERNEL);
	if (!data)
		return -ENOMEM;

	for (i = 0; i < intf->cur_altsetting->desc.bNumEndpoints; i++) {
		ep_desc = &intf->cur_altsetting->endpoint[i].desc;

		if (!data->intr_ep && usb_endpoint_is_int_in(ep_desc)) {
			data->intr_ep = ep_desc;
			continue;
		}

		if (!data->bulk_tx_ep && usb_endpoint_is_bulk_out(ep_desc)) {
			data->bulk_tx_ep = ep_desc;
			continue;
		}

		if (!data->bulk_rx_ep && usb_endpoint_is_bulk_in(ep_desc)) {
			data->bulk_rx_ep = ep_desc;
			continue;
		}
	}

	if (!data->intr_ep || !data->bulk_tx_ep || !data->bulk_rx_ep) {
		kfree(data);
		return -ENODEV;
	}

	data->cmdreq_type = USB_TYPE_CLASS;

	data->udev = interface_to_usbdev(intf);
	data->intf = intf;

	spin_lock_init(&data->lock);

	INIT_WORK(&data->work, btusb_work);
	INIT_WORK(&data->waker, btusb_waker);
	spin_lock_init(&data->txlock);

	init_usb_anchor(&data->tx_anchor);
	init_usb_anchor(&data->intr_anchor);
	init_usb_anchor(&data->bulk_anchor);
	init_usb_anchor(&data->isoc_anchor);
	init_usb_anchor(&data->deferred);

	hdev = hci_alloc_dev();
	if (!hdev) {
		kfree(data);
		return -ENOMEM;
	}

	hdev->bus = HCI_USB;
	hdev->driver_data = data;

	data->hdev = hdev;

	SET_HCIDEV_DEV(hdev, &intf->dev);

	hdev->open     = btusb_open;
	hdev->close    = btusb_close;
	hdev->flush    = btusb_flush;
	hdev->send     = btusb_send_frame;
	hdev->destruct = btusb_destruct;
	hdev->notify   = btusb_notify;

	hdev->owner = THIS_MODULE;

	/* Interface numbers are hardcoded in the specification */
	data->isoc = usb_ifnum_to_if(data->udev, 1);

	if (!reset)
		set_bit(HCI_QUIRK_NO_RESET, &hdev->quirks);

	if (force_scofix || id->driver_info & BTUSB_WRONG_SCO_MTU) {
		if (!disable_scofix)
			set_bit(HCI_QUIRK_FIXUP_BUFFER_SIZE, &hdev->quirks);
	}

	if (id->driver_info & BTUSB_BROKEN_ISOC)
		data->isoc = NULL;

	if (id->driver_info & BTUSB_DIGIANSWER) {
		data->cmdreq_type = USB_TYPE_VENDOR;
		set_bit(HCI_QUIRK_NO_RESET, &hdev->quirks);
	}

	if (id->driver_info & BTUSB_CSR) {
		struct usb_device *udev = data->udev;

		/* Old firmware would otherwise execute USB reset */
		if (le16_to_cpu(udev->descriptor.bcdDevice) < 0x117)
			set_bit(HCI_QUIRK_NO_RESET, &hdev->quirks);
	}

	if (id->driver_info & BTUSB_SNIFFER) {
		struct usb_device *udev = data->udev;

		/* New sniffer firmware has crippled HCI interface */
		if (le16_to_cpu(udev->descriptor.bcdDevice) > 0x997)
			set_bit(HCI_QUIRK_RAW_DEVICE, &hdev->quirks);

		data->isoc = NULL;
	}

	if (id->driver_info & BTUSB_BCM92035) {
		unsigned char cmd[] = { 0x3b, 0xfc, 0x01, 0x00 };
		struct sk_buff *skb;

		skb = bt_skb_alloc(sizeof(cmd), GFP_KERNEL);
		if (skb) {
			memcpy(skb_put(skb, sizeof(cmd)), cmd, sizeof(cmd));
			skb_queue_tail(&hdev->driver_init, skb);
		}
	}

	if (data->isoc) {
		err = usb_driver_claim_interface(&btusb_driver,
							data->isoc, data);
		if (err < 0) {
			hci_free_dev(hdev);
			kfree(data);
			return err;
		}
	}

	err = hci_register_dev(hdev);
	if (err < 0) {
		hci_free_dev(hdev);
		kfree(data);
		return err;
	}

	usb_set_intfdata(intf, data);

	return 0;
}

static void btusb_disconnect(struct usb_interface *intf)
{
	struct btusb_data *data = usb_get_intfdata(intf);
	struct hci_dev *hdev;

	BT_DBG("intf %p", intf);

	if (!data)
		return;

	hdev = data->hdev;

	__hci_dev_hold(hdev);

	usb_set_intfdata(data->intf, NULL);

	if (data->isoc)
		usb_set_intfdata(data->isoc, NULL);

	hci_unregister_dev(hdev);

	if (intf == data->isoc)
		usb_driver_release_interface(&btusb_driver, data->intf);
	else if (data->isoc)
		usb_driver_release_interface(&btusb_driver, data->isoc);

	__hci_dev_put(hdev);

	hci_free_dev(hdev);
}

#ifdef CONFIG_PM
static int btusb_suspend(struct usb_interface *intf, pm_message_t message)
{
	struct btusb_data *data = usb_get_intfdata(intf);

	BT_DBG("intf %p", intf);

	if (data->suspend_count++)
		return 0;

	spin_lock_irq(&data->txlock);
	if (!((message.event & PM_EVENT_AUTO) && data->tx_in_flight)) {
		set_bit(BTUSB_SUSPENDING, &data->flags);
		spin_unlock_irq(&data->txlock);
	} else {
		spin_unlock_irq(&data->txlock);
		data->suspend_count--;
		return -EBUSY;
	}

	cancel_work_sync(&data->work);

	btusb_stop_traffic(data);
	usb_kill_anchored_urbs(&data->tx_anchor);

	return 0;
}

static void play_deferred(struct btusb_data *data)
{
	struct urb *urb;
	int err;

	while ((urb = usb_get_from_anchor(&data->deferred))) {
		err = usb_submit_urb(urb, GFP_ATOMIC);
		if (err < 0)
			break;

		data->tx_in_flight++;
	}
	usb_scuttle_anchored_urbs(&data->deferred);
}

static int btusb_resume(struct usb_interface *intf)
{
	struct btusb_data *data = usb_get_intfdata(intf);
	struct hci_dev *hdev = data->hdev;
	int err = 0;

	BT_DBG("intf %p", intf);

	if (--data->suspend_count)
		return 0;

	if (!test_bit(HCI_RUNNING, &hdev->flags))
		goto done;

	if (test_bit(BTUSB_INTR_RUNNING, &data->flags)) {
		err = btusb_submit_intr_urb(hdev, GFP_NOIO);
		if (err < 0) {
			clear_bit(BTUSB_INTR_RUNNING, &data->flags);
			goto failed;
		}
	}

	if (test_bit(BTUSB_BULK_RUNNING, &data->flags)) {
		err = btusb_submit_bulk_urb(hdev, GFP_NOIO);
		if (err < 0) {
			clear_bit(BTUSB_BULK_RUNNING, &data->flags);
			goto failed;
		}

		btusb_submit_bulk_urb(hdev, GFP_NOIO);
	}

	if (test_bit(BTUSB_ISOC_RUNNING, &data->flags)) {
		if (btusb_submit_isoc_urb(hdev, GFP_NOIO) < 0)
			clear_bit(BTUSB_ISOC_RUNNING, &data->flags);
		else
			btusb_submit_isoc_urb(hdev, GFP_NOIO);
	}

	spin_lock_irq(&data->txlock);
	play_deferred(data);
	clear_bit(BTUSB_SUSPENDING, &data->flags);
	spin_unlock_irq(&data->txlock);
	schedule_work(&data->work);

	return 0;

failed:
	usb_scuttle_anchored_urbs(&data->deferred);
done:
	spin_lock_irq(&data->txlock);
	clear_bit(BTUSB_SUSPENDING, &data->flags);
	spin_unlock_irq(&data->txlock);

	return err;
}
#endif

static struct usb_driver btusb_driver = {
	.name		= "btusb",
	.probe		= btusb_probe,
	.disconnect	= btusb_disconnect,
#ifdef CONFIG_PM
	.suspend	= btusb_suspend,
	.resume		= btusb_resume,
#endif
	.id_table	= btusb_table,
	.supports_autosuspend = 1,
};

static int __init btusb_init(void)
{
	BT_INFO("Generic Bluetooth USB driver ver %s", VERSION);

	return usb_register(&btusb_driver);
}

static void __exit btusb_exit(void)
{
	usb_deregister(&btusb_driver);
}

module_init(btusb_init);
module_exit(btusb_exit);

module_param(ignore_dga, bool, 0644);
MODULE_PARM_DESC(ignore_dga, "Ignore devices with id 08fd:0001");

module_param(ignore_csr, bool, 0644);
MODULE_PARM_DESC(ignore_csr, "Ignore devices with id 0a12:0001");

module_param(ignore_sniffer, bool, 0644);
MODULE_PARM_DESC(ignore_sniffer, "Ignore devices with id 0a12:0002");

module_param(disable_scofix, bool, 0644);
MODULE_PARM_DESC(disable_scofix, "Disable fixup of wrong SCO buffer size");

module_param(force_scofix, bool, 0644);
MODULE_PARM_DESC(force_scofix, "Force fixup of wrong SCO buffers size");

module_param(reset, bool, 0644);
MODULE_PARM_DESC(reset, "Send HCI reset command on initialization");

MODULE_AUTHOR("Marcel Holtmann <marcel@holtmann.org>");
MODULE_DESCRIPTION("Generic Bluetooth USB driver ver " VERSION);
MODULE_VERSION(VERSION);
MODULE_LICENSE("GPL");<|MERGE_RESOLUTION|>--- conflicted
+++ resolved
@@ -105,12 +105,9 @@
 	/* Atheros AR9285 Malbec with sflash firmware */
 	{ USB_DEVICE(0x03f0, 0x311d), .driver_info = BTUSB_IGNORE },
 
-<<<<<<< HEAD
 	/* Atheros 3012 with sflash firmware */
 	{ USB_DEVICE(0x0cf3, 0x3004), .driver_info = BTUSB_IGNORE },
 
-=======
->>>>>>> b65a0e0c
 	/* Atheros AR5BBU12 with sflash firmware */
 	{ USB_DEVICE(0x0489, 0xe02c), .driver_info = BTUSB_IGNORE },
 
