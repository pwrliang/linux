// SPDX-License-Identifier: GPL-2.0-only
/*
 * Copyright (c) 2015 MediaTek Inc.
 */

#include <linux/clk.h>
#include <linux/component.h>
#include <linux/iopoll.h>
#include <linux/irq.h>
#include <linux/of.h>
#include <linux/of_platform.h>
#include <linux/phy/phy.h>
#include <linux/platform_device.h>

#include <video/mipi_display.h>
#include <video/videomode.h>

#include <drm/drm_atomic_helper.h>
#include <drm/drm_bridge.h>
#include <drm/drm_mipi_dsi.h>
#include <drm/drm_of.h>
#include <drm/drm_panel.h>
#include <drm/drm_print.h>
#include <drm/drm_probe_helper.h>

#include "mtk_drm_ddp_comp.h"

#define DSI_START		0x00

#define DSI_INTEN		0x08

#define DSI_INTSTA		0x0c
#define LPRX_RD_RDY_INT_FLAG		BIT(0)
#define CMD_DONE_INT_FLAG		BIT(1)
#define TE_RDY_INT_FLAG			BIT(2)
#define VM_DONE_INT_FLAG		BIT(3)
#define EXT_TE_RDY_INT_FLAG		BIT(4)
#define DSI_BUSY			BIT(31)

#define DSI_CON_CTRL		0x10
#define DSI_RESET			BIT(0)
#define DSI_EN				BIT(1)
#define DPHY_RESET			BIT(2)

#define DSI_MODE_CTRL		0x14
#define MODE				(3)
#define CMD_MODE			0
#define SYNC_PULSE_MODE			1
#define SYNC_EVENT_MODE			2
#define BURST_MODE			3
#define FRM_MODE			BIT(16)
#define MIX_MODE			BIT(17)

#define DSI_TXRX_CTRL		0x18
#define VC_NUM				BIT(1)
#define LANE_NUM			(0xf << 2)
#define DIS_EOT				BIT(6)
#define NULL_EN				BIT(7)
#define TE_FREERUN			BIT(8)
#define EXT_TE_EN			BIT(9)
#define EXT_TE_EDGE			BIT(10)
#define MAX_RTN_SIZE			(0xf << 12)
#define HSTX_CKLP_EN			BIT(16)

#define DSI_PSCTRL		0x1c
#define DSI_PS_WC			0x3fff
#define DSI_PS_SEL			(3 << 16)
#define PACKED_PS_16BIT_RGB565		(0 << 16)
#define LOOSELY_PS_18BIT_RGB666		(1 << 16)
#define PACKED_PS_18BIT_RGB666		(2 << 16)
#define PACKED_PS_24BIT_RGB888		(3 << 16)

#define DSI_VSA_NL		0x20
#define DSI_VBP_NL		0x24
#define DSI_VFP_NL		0x28
#define DSI_VACT_NL		0x2C
#define DSI_SIZE_CON		0x38
#define DSI_HSA_WC		0x50
#define DSI_HBP_WC		0x54
#define DSI_HFP_WC		0x58

#define DSI_CMDQ_SIZE		0x60
#define CMDQ_SIZE			0x3f

#define DSI_HSTX_CKL_WC		0x64

#define DSI_RX_DATA0		0x74
#define DSI_RX_DATA1		0x78
#define DSI_RX_DATA2		0x7c
#define DSI_RX_DATA3		0x80

#define DSI_RACK		0x84
#define RACK				BIT(0)

#define DSI_PHY_LCCON		0x104
#define LC_HS_TX_EN			BIT(0)
#define LC_ULPM_EN			BIT(1)
#define LC_WAKEUP_EN			BIT(2)

#define DSI_PHY_LD0CON		0x108
#define LD0_HS_TX_EN			BIT(0)
#define LD0_ULPM_EN			BIT(1)
#define LD0_WAKEUP_EN			BIT(2)

#define DSI_PHY_TIMECON0	0x110
#define LPX				(0xff << 0)
#define HS_PREP				(0xff << 8)
#define HS_ZERO				(0xff << 16)
#define HS_TRAIL			(0xff << 24)

#define DSI_PHY_TIMECON1	0x114
#define TA_GO				(0xff << 0)
#define TA_SURE				(0xff << 8)
#define TA_GET				(0xff << 16)
#define DA_HS_EXIT			(0xff << 24)

#define DSI_PHY_TIMECON2	0x118
#define CONT_DET			(0xff << 0)
#define CLK_ZERO			(0xff << 16)
#define CLK_TRAIL			(0xff << 24)

#define DSI_PHY_TIMECON3	0x11c
#define CLK_HS_PREP			(0xff << 0)
#define CLK_HS_POST			(0xff << 8)
#define CLK_HS_EXIT			(0xff << 16)

#define DSI_VM_CMD_CON		0x130
#define VM_CMD_EN			BIT(0)
#define TS_VFP_EN			BIT(5)

#define DSI_SHADOW_DEBUG	0x190U
#define FORCE_COMMIT			BIT(0)
#define BYPASS_SHADOW			BIT(1)

#define CONFIG				(0xff << 0)
#define SHORT_PACKET			0
#define LONG_PACKET			2
#define BTA				BIT(2)
#define DATA_ID				(0xff << 8)
#define DATA_0				(0xff << 16)
#define DATA_1				(0xff << 24)

#define NS_TO_CYCLE(n, c)    ((n) / (c) + (((n) % (c)) ? 1 : 0))

#define MTK_DSI_HOST_IS_READ(type) \
	((type == MIPI_DSI_GENERIC_READ_REQUEST_0_PARAM) || \
	(type == MIPI_DSI_GENERIC_READ_REQUEST_1_PARAM) || \
	(type == MIPI_DSI_GENERIC_READ_REQUEST_2_PARAM) || \
	(type == MIPI_DSI_DCS_READ))

struct mtk_phy_timing {
	u32 lpx;
	u32 da_hs_prepare;
	u32 da_hs_zero;
	u32 da_hs_trail;

	u32 ta_go;
	u32 ta_sure;
	u32 ta_get;
	u32 da_hs_exit;

	u32 clk_hs_zero;
	u32 clk_hs_trail;

	u32 clk_hs_prepare;
	u32 clk_hs_post;
	u32 clk_hs_exit;
};

struct phy;

struct mtk_dsi_driver_data {
	const u32 reg_cmdq_off;
	bool has_shadow_ctl;
	bool has_size_ctl;
};

struct mtk_dsi {
	struct mtk_ddp_comp ddp_comp;
	struct device *dev;
	struct mipi_dsi_host host;
	struct drm_encoder encoder;
	struct drm_connector conn;
	struct drm_panel *panel;
	struct drm_bridge *bridge;
	struct phy *phy;

	void __iomem *regs;

	struct clk *engine_clk;
	struct clk *digital_clk;
	struct clk *hs_clk;

	u32 data_rate;

	unsigned long mode_flags;
	enum mipi_dsi_pixel_format format;
	unsigned int lanes;
	struct videomode vm;
	struct mtk_phy_timing phy_timing;
	int refcount;
	bool enabled;
	u32 irq_data;
	wait_queue_head_t irq_wait_queue;
	const struct mtk_dsi_driver_data *driver_data;
};

static inline struct mtk_dsi *encoder_to_dsi(struct drm_encoder *e)
{
	return container_of(e, struct mtk_dsi, encoder);
}

static inline struct mtk_dsi *connector_to_dsi(struct drm_connector *c)
{
	return container_of(c, struct mtk_dsi, conn);
}

static inline struct mtk_dsi *host_to_dsi(struct mipi_dsi_host *h)
{
	return container_of(h, struct mtk_dsi, host);
}

static void mtk_dsi_mask(struct mtk_dsi *dsi, u32 offset, u32 mask, u32 data)
{
	u32 temp = readl(dsi->regs + offset);

	writel((temp & ~mask) | (data & mask), dsi->regs + offset);
}

static void mtk_dsi_phy_timconfig(struct mtk_dsi *dsi)
{
	u32 timcon0, timcon1, timcon2, timcon3;
<<<<<<< HEAD
	u32 ui, cycle_time;
	struct mtk_phy_timing *timing = &dsi->phy_timing;

	ui = DIV_ROUND_UP(1000000000, dsi->data_rate);
	cycle_time = div_u64(8000000000ULL, dsi->data_rate);

	timing->lpx = NS_TO_CYCLE(60, cycle_time);
	timing->da_hs_prepare = NS_TO_CYCLE(50 + 5 * ui, cycle_time);
	timing->da_hs_zero = NS_TO_CYCLE(110 + 6 * ui, cycle_time);
	timing->da_hs_trail = NS_TO_CYCLE(77 + 4 * ui, cycle_time);

	timing->ta_go = 4 * timing->lpx;
	timing->ta_sure = 3 * timing->lpx / 2;
	timing->ta_get = 5 * timing->lpx;
	timing->da_hs_exit = 2 * timing->lpx;

	timing->clk_hs_zero = NS_TO_CYCLE(336, cycle_time);
	timing->clk_hs_trail = NS_TO_CYCLE(100, cycle_time) + 10;

	timing->clk_hs_prepare = NS_TO_CYCLE(64, cycle_time);
	timing->clk_hs_post = NS_TO_CYCLE(80 + 52 * ui, cycle_time);
	timing->clk_hs_exit = 2 * timing->lpx;
=======
	u32 data_rate_mhz = DIV_ROUND_UP(dsi->data_rate, 1000000);
	struct mtk_phy_timing *timing = &dsi->phy_timing;

	timing->lpx = (60 * data_rate_mhz / (8 * 1000)) + 1;
	timing->da_hs_prepare = (80 * data_rate_mhz + 4 * 1000) / 8000;
	timing->da_hs_zero = (170 * data_rate_mhz + 10 * 1000) / 8000 + 1 -
			     timing->da_hs_prepare;
	timing->da_hs_trail = timing->da_hs_prepare + 1;

	timing->ta_go = 4 * timing->lpx - 2;
	timing->ta_sure = timing->lpx + 2;
	timing->ta_get = 4 * timing->lpx;
	timing->da_hs_exit = 2 * timing->lpx + 1;

	timing->clk_hs_prepare = 70 * data_rate_mhz / (8 * 1000);
	timing->clk_hs_post = timing->clk_hs_prepare + 8;
	timing->clk_hs_trail = timing->clk_hs_prepare;
	timing->clk_hs_zero = timing->clk_hs_trail * 4;
	timing->clk_hs_exit = 2 * timing->clk_hs_trail;
>>>>>>> a7196caf

	timcon0 = timing->lpx | timing->da_hs_prepare << 8 |
		  timing->da_hs_zero << 16 | timing->da_hs_trail << 24;
	timcon1 = timing->ta_go | timing->ta_sure << 8 |
		  timing->ta_get << 16 | timing->da_hs_exit << 24;
	timcon2 = 1 << 8 | timing->clk_hs_zero << 16 |
		  timing->clk_hs_trail << 24;
	timcon3 = timing->clk_hs_prepare | timing->clk_hs_post << 8 |
		  timing->clk_hs_exit << 16;

	writel(timcon0, dsi->regs + DSI_PHY_TIMECON0);
	writel(timcon1, dsi->regs + DSI_PHY_TIMECON1);
	writel(timcon2, dsi->regs + DSI_PHY_TIMECON2);
	writel(timcon3, dsi->regs + DSI_PHY_TIMECON3);
}

static void mtk_dsi_enable(struct mtk_dsi *dsi)
{
	mtk_dsi_mask(dsi, DSI_CON_CTRL, DSI_EN, DSI_EN);
}

static void mtk_dsi_disable(struct mtk_dsi *dsi)
{
	mtk_dsi_mask(dsi, DSI_CON_CTRL, DSI_EN, 0);
}

static void mtk_dsi_reset_engine(struct mtk_dsi *dsi)
{
	mtk_dsi_mask(dsi, DSI_CON_CTRL, DSI_RESET, DSI_RESET);
	mtk_dsi_mask(dsi, DSI_CON_CTRL, DSI_RESET, 0);
}

static void mtk_dsi_reset_dphy(struct mtk_dsi *dsi)
{
	mtk_dsi_mask(dsi, DSI_CON_CTRL, DPHY_RESET, DPHY_RESET);
	mtk_dsi_mask(dsi, DSI_CON_CTRL, DPHY_RESET, 0);
}

static void mtk_dsi_clk_ulp_mode_enter(struct mtk_dsi *dsi)
{
	mtk_dsi_mask(dsi, DSI_PHY_LCCON, LC_HS_TX_EN, 0);
	mtk_dsi_mask(dsi, DSI_PHY_LCCON, LC_ULPM_EN, 0);
}

static void mtk_dsi_clk_ulp_mode_leave(struct mtk_dsi *dsi)
{
	mtk_dsi_mask(dsi, DSI_PHY_LCCON, LC_ULPM_EN, 0);
	mtk_dsi_mask(dsi, DSI_PHY_LCCON, LC_WAKEUP_EN, LC_WAKEUP_EN);
	mtk_dsi_mask(dsi, DSI_PHY_LCCON, LC_WAKEUP_EN, 0);
}

static void mtk_dsi_lane0_ulp_mode_enter(struct mtk_dsi *dsi)
{
	mtk_dsi_mask(dsi, DSI_PHY_LD0CON, LD0_HS_TX_EN, 0);
	mtk_dsi_mask(dsi, DSI_PHY_LD0CON, LD0_ULPM_EN, 0);
}

static void mtk_dsi_lane0_ulp_mode_leave(struct mtk_dsi *dsi)
{
	mtk_dsi_mask(dsi, DSI_PHY_LD0CON, LD0_ULPM_EN, 0);
	mtk_dsi_mask(dsi, DSI_PHY_LD0CON, LD0_WAKEUP_EN, LD0_WAKEUP_EN);
	mtk_dsi_mask(dsi, DSI_PHY_LD0CON, LD0_WAKEUP_EN, 0);
}

static bool mtk_dsi_clk_hs_state(struct mtk_dsi *dsi)
{
	u32 tmp_reg1;

	tmp_reg1 = readl(dsi->regs + DSI_PHY_LCCON);
	return ((tmp_reg1 & LC_HS_TX_EN) == 1) ? true : false;
}

static void mtk_dsi_clk_hs_mode(struct mtk_dsi *dsi, bool enter)
{
	if (enter && !mtk_dsi_clk_hs_state(dsi))
		mtk_dsi_mask(dsi, DSI_PHY_LCCON, LC_HS_TX_EN, LC_HS_TX_EN);
	else if (!enter && mtk_dsi_clk_hs_state(dsi))
		mtk_dsi_mask(dsi, DSI_PHY_LCCON, LC_HS_TX_EN, 0);
}

static void mtk_dsi_set_mode(struct mtk_dsi *dsi)
{
	u32 vid_mode = CMD_MODE;

	if (dsi->mode_flags & MIPI_DSI_MODE_VIDEO) {
		if (dsi->mode_flags & MIPI_DSI_MODE_VIDEO_BURST)
			vid_mode = BURST_MODE;
		else if (dsi->mode_flags & MIPI_DSI_MODE_VIDEO_SYNC_PULSE)
			vid_mode = SYNC_PULSE_MODE;
		else
			vid_mode = SYNC_EVENT_MODE;
	}

	writel(vid_mode, dsi->regs + DSI_MODE_CTRL);
}

static void mtk_dsi_set_vm_cmd(struct mtk_dsi *dsi)
{
	mtk_dsi_mask(dsi, DSI_VM_CMD_CON, VM_CMD_EN, VM_CMD_EN);
	mtk_dsi_mask(dsi, DSI_VM_CMD_CON, TS_VFP_EN, TS_VFP_EN);
}

static void mtk_dsi_ps_control_vact(struct mtk_dsi *dsi)
{
	struct videomode *vm = &dsi->vm;
	u32 dsi_buf_bpp, ps_wc;
	u32 ps_bpp_mode;

	if (dsi->format == MIPI_DSI_FMT_RGB565)
		dsi_buf_bpp = 2;
	else
		dsi_buf_bpp = 3;

	ps_wc = vm->hactive * dsi_buf_bpp;
	ps_bpp_mode = ps_wc;

	switch (dsi->format) {
	case MIPI_DSI_FMT_RGB888:
		ps_bpp_mode |= PACKED_PS_24BIT_RGB888;
		break;
	case MIPI_DSI_FMT_RGB666:
		ps_bpp_mode |= PACKED_PS_18BIT_RGB666;
		break;
	case MIPI_DSI_FMT_RGB666_PACKED:
		ps_bpp_mode |= LOOSELY_PS_18BIT_RGB666;
		break;
	case MIPI_DSI_FMT_RGB565:
		ps_bpp_mode |= PACKED_PS_16BIT_RGB565;
		break;
	}

	writel(vm->vactive, dsi->regs + DSI_VACT_NL);
	writel(ps_bpp_mode, dsi->regs + DSI_PSCTRL);
	writel(ps_wc, dsi->regs + DSI_HSTX_CKL_WC);
}

static void mtk_dsi_rxtx_control(struct mtk_dsi *dsi)
{
	u32 tmp_reg;

	switch (dsi->lanes) {
	case 1:
		tmp_reg = 1 << 2;
		break;
	case 2:
		tmp_reg = 3 << 2;
		break;
	case 3:
		tmp_reg = 7 << 2;
		break;
	case 4:
		tmp_reg = 0xf << 2;
		break;
	default:
		tmp_reg = 0xf << 2;
		break;
	}

	tmp_reg |= (dsi->mode_flags & MIPI_DSI_CLOCK_NON_CONTINUOUS) << 6;
	tmp_reg |= (dsi->mode_flags & MIPI_DSI_MODE_EOT_PACKET) >> 3;

	writel(tmp_reg, dsi->regs + DSI_TXRX_CTRL);
}

static void mtk_dsi_ps_control(struct mtk_dsi *dsi)
{
	u32 dsi_tmp_buf_bpp;
	u32 tmp_reg;

	switch (dsi->format) {
	case MIPI_DSI_FMT_RGB888:
		tmp_reg = PACKED_PS_24BIT_RGB888;
		dsi_tmp_buf_bpp = 3;
		break;
	case MIPI_DSI_FMT_RGB666:
		tmp_reg = LOOSELY_PS_18BIT_RGB666;
		dsi_tmp_buf_bpp = 3;
		break;
	case MIPI_DSI_FMT_RGB666_PACKED:
		tmp_reg = PACKED_PS_18BIT_RGB666;
		dsi_tmp_buf_bpp = 3;
		break;
	case MIPI_DSI_FMT_RGB565:
		tmp_reg = PACKED_PS_16BIT_RGB565;
		dsi_tmp_buf_bpp = 2;
		break;
	default:
		tmp_reg = PACKED_PS_24BIT_RGB888;
		dsi_tmp_buf_bpp = 3;
		break;
	}

	tmp_reg += dsi->vm.hactive * dsi_tmp_buf_bpp & DSI_PS_WC;
	writel(tmp_reg, dsi->regs + DSI_PSCTRL);
}

static void mtk_dsi_config_vdo_timing(struct mtk_dsi *dsi)
{
	u32 horizontal_sync_active_byte;
	u32 horizontal_backporch_byte;
	u32 horizontal_frontporch_byte;
	u32 dsi_tmp_buf_bpp, data_phy_cycles;
	struct mtk_phy_timing *timing = &dsi->phy_timing;

	struct videomode *vm = &dsi->vm;

	if (dsi->format == MIPI_DSI_FMT_RGB565)
		dsi_tmp_buf_bpp = 2;
	else
		dsi_tmp_buf_bpp = 3;

	writel(vm->vsync_len, dsi->regs + DSI_VSA_NL);
	writel(vm->vback_porch, dsi->regs + DSI_VBP_NL);
	writel(vm->vfront_porch, dsi->regs + DSI_VFP_NL);
	writel(vm->vactive, dsi->regs + DSI_VACT_NL);

	if (dsi->driver_data->has_size_ctl)
		writel(vm->vactive << 16 | vm->hactive,
		       dsi->regs + DSI_SIZE_CON);

	horizontal_sync_active_byte = (vm->hsync_len * dsi_tmp_buf_bpp - 10);

	if (dsi->mode_flags & MIPI_DSI_MODE_VIDEO_SYNC_PULSE)
		horizontal_backporch_byte =
			(vm->hback_porch * dsi_tmp_buf_bpp - 10);
	else
		horizontal_backporch_byte = ((vm->hback_porch + vm->hsync_len) *
			dsi_tmp_buf_bpp - 10);

	data_phy_cycles = timing->lpx + timing->da_hs_prepare +
<<<<<<< HEAD
				  timing->da_hs_zero + timing->da_hs_exit + 2;

	if (dsi->mode_flags & MIPI_DSI_MODE_VIDEO_BURST) {
		if (vm->hfront_porch * dsi_tmp_buf_bpp >
		    data_phy_cycles * dsi->lanes + 18) {
			horizontal_frontporch_byte = vm->hfront_porch *
						     dsi_tmp_buf_bpp -
						     data_phy_cycles *
						     dsi->lanes - 18;
=======
			  timing->da_hs_zero + timing->da_hs_exit + 3;

	if (dsi->mode_flags & MIPI_DSI_MODE_VIDEO_BURST) {
		if ((vm->hfront_porch + vm->hback_porch) * dsi_tmp_buf_bpp >
		    data_phy_cycles * dsi->lanes + 18) {
			horizontal_frontporch_byte =
				vm->hfront_porch * dsi_tmp_buf_bpp -
				(data_phy_cycles * dsi->lanes + 18) *
				vm->hfront_porch /
				(vm->hfront_porch + vm->hback_porch);

			horizontal_backporch_byte =
				horizontal_backporch_byte -
				(data_phy_cycles * dsi->lanes + 18) *
				vm->hback_porch /
				(vm->hfront_porch + vm->hback_porch);
>>>>>>> a7196caf
		} else {
			DRM_WARN("HFP less than d-phy, FPS will under 60Hz\n");
			horizontal_frontporch_byte = vm->hfront_porch *
						     dsi_tmp_buf_bpp;
		}
	} else {
<<<<<<< HEAD
		if (vm->hfront_porch * dsi_tmp_buf_bpp >
		    data_phy_cycles * dsi->lanes + 12) {
			horizontal_frontporch_byte = vm->hfront_porch *
						     dsi_tmp_buf_bpp -
						     data_phy_cycles *
						     dsi->lanes - 12;
=======
		if ((vm->hfront_porch + vm->hback_porch) * dsi_tmp_buf_bpp >
		    data_phy_cycles * dsi->lanes + 12) {
			horizontal_frontporch_byte =
				vm->hfront_porch * dsi_tmp_buf_bpp -
				(data_phy_cycles * dsi->lanes + 12) *
				vm->hfront_porch /
				(vm->hfront_porch + vm->hback_porch);
			horizontal_backporch_byte = horizontal_backporch_byte -
				(data_phy_cycles * dsi->lanes + 12) *
				vm->hback_porch /
				(vm->hfront_porch + vm->hback_porch);
>>>>>>> a7196caf
		} else {
			DRM_WARN("HFP less than d-phy, FPS will under 60Hz\n");
			horizontal_frontporch_byte = vm->hfront_porch *
						     dsi_tmp_buf_bpp;
		}
	}

	writel(horizontal_sync_active_byte, dsi->regs + DSI_HSA_WC);
	writel(horizontal_backporch_byte, dsi->regs + DSI_HBP_WC);
	writel(horizontal_frontporch_byte, dsi->regs + DSI_HFP_WC);

	mtk_dsi_ps_control(dsi);
}

static void mtk_dsi_start(struct mtk_dsi *dsi)
{
	writel(0, dsi->regs + DSI_START);
	writel(1, dsi->regs + DSI_START);
}

static void mtk_dsi_stop(struct mtk_dsi *dsi)
{
	writel(0, dsi->regs + DSI_START);
}

static void mtk_dsi_set_cmd_mode(struct mtk_dsi *dsi)
{
	writel(CMD_MODE, dsi->regs + DSI_MODE_CTRL);
}

static void mtk_dsi_set_interrupt_enable(struct mtk_dsi *dsi)
{
	u32 inten = LPRX_RD_RDY_INT_FLAG | CMD_DONE_INT_FLAG | VM_DONE_INT_FLAG;

	writel(inten, dsi->regs + DSI_INTEN);
}

static void mtk_dsi_irq_data_set(struct mtk_dsi *dsi, u32 irq_bit)
{
	dsi->irq_data |= irq_bit;
}

static void mtk_dsi_irq_data_clear(struct mtk_dsi *dsi, u32 irq_bit)
{
	dsi->irq_data &= ~irq_bit;
}

static s32 mtk_dsi_wait_for_irq_done(struct mtk_dsi *dsi, u32 irq_flag,
				     unsigned int timeout)
{
	s32 ret = 0;
	unsigned long jiffies = msecs_to_jiffies(timeout);

	ret = wait_event_interruptible_timeout(dsi->irq_wait_queue,
					       dsi->irq_data & irq_flag,
					       jiffies);
	if (ret == 0) {
		DRM_WARN("Wait DSI IRQ(0x%08x) Timeout\n", irq_flag);

		mtk_dsi_enable(dsi);
		mtk_dsi_reset_engine(dsi);
	}

	return ret;
}

static irqreturn_t mtk_dsi_irq(int irq, void *dev_id)
{
	struct mtk_dsi *dsi = dev_id;
	u32 status, tmp;
	u32 flag = LPRX_RD_RDY_INT_FLAG | CMD_DONE_INT_FLAG | VM_DONE_INT_FLAG;

	status = readl(dsi->regs + DSI_INTSTA) & flag;

	if (status) {
		do {
			mtk_dsi_mask(dsi, DSI_RACK, RACK, RACK);
			tmp = readl(dsi->regs + DSI_INTSTA);
		} while (tmp & DSI_BUSY);

		mtk_dsi_mask(dsi, DSI_INTSTA, status, 0);
		mtk_dsi_irq_data_set(dsi, status);
		wake_up_interruptible(&dsi->irq_wait_queue);
	}

	return IRQ_HANDLED;
}

static s32 mtk_dsi_switch_to_cmd_mode(struct mtk_dsi *dsi, u8 irq_flag, u32 t)
{
	mtk_dsi_irq_data_clear(dsi, irq_flag);
	mtk_dsi_set_cmd_mode(dsi);

	if (!mtk_dsi_wait_for_irq_done(dsi, irq_flag, t)) {
		DRM_ERROR("failed to switch cmd mode\n");
		return -ETIME;
	} else {
		return 0;
	}
}

static int mtk_dsi_poweron(struct mtk_dsi *dsi)
{
	struct device *dev = dsi->host.dev;
	int ret;
	u32 bit_per_pixel;

	if (++dsi->refcount != 1)
		return 0;

	switch (dsi->format) {
	case MIPI_DSI_FMT_RGB565:
		bit_per_pixel = 16;
		break;
	case MIPI_DSI_FMT_RGB666_PACKED:
		bit_per_pixel = 18;
		break;
	case MIPI_DSI_FMT_RGB666:
	case MIPI_DSI_FMT_RGB888:
	default:
		bit_per_pixel = 24;
		break;
	}

	dsi->data_rate = DIV_ROUND_UP_ULL(dsi->vm.pixelclock * bit_per_pixel,
					  dsi->lanes);

	ret = clk_set_rate(dsi->hs_clk, dsi->data_rate);
	if (ret < 0) {
		dev_err(dev, "Failed to set data rate: %d\n", ret);
		goto err_refcount;
	}

	phy_power_on(dsi->phy);

	ret = clk_prepare_enable(dsi->engine_clk);
	if (ret < 0) {
		dev_err(dev, "Failed to enable engine clock: %d\n", ret);
		goto err_phy_power_off;
	}

	ret = clk_prepare_enable(dsi->digital_clk);
	if (ret < 0) {
		dev_err(dev, "Failed to enable digital clock: %d\n", ret);
		goto err_disable_engine_clk;
	}

	mtk_dsi_enable(dsi);

	if (dsi->driver_data->has_shadow_ctl)
		writel(FORCE_COMMIT | BYPASS_SHADOW,
		       dsi->regs + DSI_SHADOW_DEBUG);

	mtk_dsi_reset_engine(dsi);
	mtk_dsi_phy_timconfig(dsi);

	mtk_dsi_rxtx_control(dsi);
	usleep_range(30, 100);
	mtk_dsi_reset_dphy(dsi);
	mtk_dsi_ps_control_vact(dsi);
	mtk_dsi_set_vm_cmd(dsi);
	mtk_dsi_config_vdo_timing(dsi);
	mtk_dsi_set_interrupt_enable(dsi);

	mtk_dsi_clk_ulp_mode_leave(dsi);
	mtk_dsi_lane0_ulp_mode_leave(dsi);
	mtk_dsi_clk_hs_mode(dsi, 0);

	if (dsi->panel) {
		if (drm_panel_prepare(dsi->panel)) {
			DRM_ERROR("failed to prepare the panel\n");
			goto err_disable_digital_clk;
		}
	}

	return 0;
err_disable_digital_clk:
	clk_disable_unprepare(dsi->digital_clk);
err_disable_engine_clk:
	clk_disable_unprepare(dsi->engine_clk);
err_phy_power_off:
	phy_power_off(dsi->phy);
err_refcount:
	dsi->refcount--;
	return ret;
}

static void mtk_dsi_poweroff(struct mtk_dsi *dsi)
{
	if (WARN_ON(dsi->refcount == 0))
		return;

	if (--dsi->refcount != 0)
		return;

	/*
	 * mtk_dsi_stop() and mtk_dsi_start() is asymmetric, since
	 * mtk_dsi_stop() should be called after mtk_drm_crtc_atomic_disable(),
	 * which needs irq for vblank, and mtk_dsi_stop() will disable irq.
	 * mtk_dsi_start() needs to be called in mtk_output_dsi_enable(),
	 * after dsi is fully set.
	 */
	mtk_dsi_stop(dsi);

	if (!mtk_dsi_switch_to_cmd_mode(dsi, VM_DONE_INT_FLAG, 500)) {
		if (dsi->panel) {
			if (drm_panel_unprepare(dsi->panel)) {
				DRM_ERROR("failed to unprepare the panel\n");
				return;
			}
		}
	}

	mtk_dsi_reset_engine(dsi);
	mtk_dsi_lane0_ulp_mode_enter(dsi);
	mtk_dsi_clk_ulp_mode_enter(dsi);

	mtk_dsi_disable(dsi);

	clk_disable_unprepare(dsi->engine_clk);
	clk_disable_unprepare(dsi->digital_clk);

	phy_power_off(dsi->phy);
}

static void mtk_output_dsi_enable(struct mtk_dsi *dsi)
{
	int ret;

	if (dsi->enabled)
		return;

	ret = mtk_dsi_poweron(dsi);
	if (ret < 0) {
		DRM_ERROR("failed to power on dsi\n");
		return;
	}

	mtk_dsi_set_mode(dsi);
	mtk_dsi_clk_hs_mode(dsi, 1);

	mtk_dsi_start(dsi);

	if (dsi->panel) {
		if (drm_panel_enable(dsi->panel)) {
			DRM_ERROR("failed to enable the panel\n");
			goto err_dsi_power_off;
		}
	}

	dsi->enabled = true;

	return;
err_dsi_power_off:
	mtk_dsi_stop(dsi);
	mtk_dsi_poweroff(dsi);
}

static void mtk_output_dsi_disable(struct mtk_dsi *dsi)
{
	if (!dsi->enabled)
		return;

	if (dsi->panel) {
		if (drm_panel_disable(dsi->panel)) {
			DRM_ERROR("failed to disable the panel\n");
			return;
		}
	}

	mtk_dsi_poweroff(dsi);

	dsi->enabled = false;
}

static void mtk_dsi_encoder_destroy(struct drm_encoder *encoder)
{
	drm_encoder_cleanup(encoder);
}

static const struct drm_encoder_funcs mtk_dsi_encoder_funcs = {
	.destroy = mtk_dsi_encoder_destroy,
};

static bool mtk_dsi_encoder_mode_fixup(struct drm_encoder *encoder,
				       const struct drm_display_mode *mode,
				       struct drm_display_mode *adjusted_mode)
{
	return true;
}

static void mtk_dsi_encoder_mode_set(struct drm_encoder *encoder,
				     struct drm_display_mode *mode,
				     struct drm_display_mode *adjusted)
{
	struct mtk_dsi *dsi = encoder_to_dsi(encoder);

	drm_display_mode_to_videomode(adjusted, &dsi->vm);
}

static void mtk_dsi_encoder_disable(struct drm_encoder *encoder)
{
	struct mtk_dsi *dsi = encoder_to_dsi(encoder);

	mtk_output_dsi_disable(dsi);
}

static void mtk_dsi_encoder_enable(struct drm_encoder *encoder)
{
	struct mtk_dsi *dsi = encoder_to_dsi(encoder);

	mtk_output_dsi_enable(dsi);
}

static int mtk_dsi_connector_get_modes(struct drm_connector *connector)
{
	struct mtk_dsi *dsi = connector_to_dsi(connector);

	return drm_panel_get_modes(dsi->panel);
}

static const struct drm_encoder_helper_funcs mtk_dsi_encoder_helper_funcs = {
	.mode_fixup = mtk_dsi_encoder_mode_fixup,
	.mode_set = mtk_dsi_encoder_mode_set,
	.disable = mtk_dsi_encoder_disable,
	.enable = mtk_dsi_encoder_enable,
};

static const struct drm_connector_funcs mtk_dsi_connector_funcs = {
	.fill_modes = drm_helper_probe_single_connector_modes,
	.destroy = drm_connector_cleanup,
	.reset = drm_atomic_helper_connector_reset,
	.atomic_duplicate_state = drm_atomic_helper_connector_duplicate_state,
	.atomic_destroy_state = drm_atomic_helper_connector_destroy_state,
};

static const struct drm_connector_helper_funcs
	mtk_dsi_connector_helper_funcs = {
	.get_modes = mtk_dsi_connector_get_modes,
};

static int mtk_dsi_create_connector(struct drm_device *drm, struct mtk_dsi *dsi)
{
	int ret;

	ret = drm_connector_init(drm, &dsi->conn, &mtk_dsi_connector_funcs,
				 DRM_MODE_CONNECTOR_DSI);
	if (ret) {
		DRM_ERROR("Failed to connector init to drm\n");
		return ret;
	}

	drm_connector_helper_add(&dsi->conn, &mtk_dsi_connector_helper_funcs);

	dsi->conn.dpms = DRM_MODE_DPMS_OFF;
	drm_connector_attach_encoder(&dsi->conn, &dsi->encoder);

	if (dsi->panel) {
		ret = drm_panel_attach(dsi->panel, &dsi->conn);
		if (ret) {
			DRM_ERROR("Failed to attach panel to drm\n");
			goto err_connector_cleanup;
		}
	}

	return 0;

err_connector_cleanup:
	drm_connector_cleanup(&dsi->conn);
	return ret;
}

static int mtk_dsi_create_conn_enc(struct drm_device *drm, struct mtk_dsi *dsi)
{
	int ret;

	ret = drm_encoder_init(drm, &dsi->encoder, &mtk_dsi_encoder_funcs,
			       DRM_MODE_ENCODER_DSI, NULL);
	if (ret) {
		DRM_ERROR("Failed to encoder init to drm\n");
		return ret;
	}
	drm_encoder_helper_add(&dsi->encoder, &mtk_dsi_encoder_helper_funcs);

	/*
	 * Currently display data paths are statically assigned to a crtc each.
	 * crtc 0 is OVL0 -> COLOR0 -> AAL -> OD -> RDMA0 -> UFOE -> DSI0
	 */
	dsi->encoder.possible_crtcs = 1;

	/* If there's a bridge, attach to it and let it create the connector */
	if (dsi->bridge) {
		ret = drm_bridge_attach(&dsi->encoder, dsi->bridge, NULL);
		if (ret) {
			DRM_ERROR("Failed to attach bridge to drm\n");
			goto err_encoder_cleanup;
		}
	} else {
		/* Otherwise create our own connector and attach to a panel */
		ret = mtk_dsi_create_connector(drm, dsi);
		if (ret)
			goto err_encoder_cleanup;
	}

	return 0;

err_encoder_cleanup:
	drm_encoder_cleanup(&dsi->encoder);
	return ret;
}

static void mtk_dsi_destroy_conn_enc(struct mtk_dsi *dsi)
{
	drm_encoder_cleanup(&dsi->encoder);
	/* Skip connector cleanup if creation was delegated to the bridge */
	if (dsi->conn.dev)
		drm_connector_cleanup(&dsi->conn);
	if (dsi->panel)
		drm_panel_detach(dsi->panel);
}

static void mtk_dsi_ddp_start(struct mtk_ddp_comp *comp)
{
	struct mtk_dsi *dsi = container_of(comp, struct mtk_dsi, ddp_comp);

	mtk_dsi_poweron(dsi);
}

static void mtk_dsi_ddp_stop(struct mtk_ddp_comp *comp)
{
	struct mtk_dsi *dsi = container_of(comp, struct mtk_dsi, ddp_comp);

	mtk_dsi_poweroff(dsi);
}

static const struct mtk_ddp_comp_funcs mtk_dsi_funcs = {
	.start = mtk_dsi_ddp_start,
	.stop = mtk_dsi_ddp_stop,
};

static int mtk_dsi_host_attach(struct mipi_dsi_host *host,
			       struct mipi_dsi_device *device)
{
	struct mtk_dsi *dsi = host_to_dsi(host);

	dsi->lanes = device->lanes;
	dsi->format = device->format;
	dsi->mode_flags = device->mode_flags;

	if (dsi->conn.dev)
		drm_helper_hpd_irq_event(dsi->conn.dev);

	return 0;
}

static int mtk_dsi_host_detach(struct mipi_dsi_host *host,
			       struct mipi_dsi_device *device)
{
	struct mtk_dsi *dsi = host_to_dsi(host);

	if (dsi->conn.dev)
		drm_helper_hpd_irq_event(dsi->conn.dev);

	return 0;
}

static void mtk_dsi_wait_for_idle(struct mtk_dsi *dsi)
{
	int ret;
	u32 val;

	ret = readl_poll_timeout(dsi->regs + DSI_INTSTA, val, !(val & DSI_BUSY),
				 4, 2000000);
	if (ret) {
		DRM_WARN("polling dsi wait not busy timeout!\n");

		mtk_dsi_enable(dsi);
		mtk_dsi_reset_engine(dsi);
	}
}

static u32 mtk_dsi_recv_cnt(u8 type, u8 *read_data)
{
	switch (type) {
	case MIPI_DSI_RX_GENERIC_SHORT_READ_RESPONSE_1BYTE:
	case MIPI_DSI_RX_DCS_SHORT_READ_RESPONSE_1BYTE:
		return 1;
	case MIPI_DSI_RX_GENERIC_SHORT_READ_RESPONSE_2BYTE:
	case MIPI_DSI_RX_DCS_SHORT_READ_RESPONSE_2BYTE:
		return 2;
	case MIPI_DSI_RX_GENERIC_LONG_READ_RESPONSE:
	case MIPI_DSI_RX_DCS_LONG_READ_RESPONSE:
		return read_data[1] + read_data[2] * 16;
	case MIPI_DSI_RX_ACKNOWLEDGE_AND_ERROR_REPORT:
		DRM_INFO("type is 0x02, try again\n");
		break;
	default:
		DRM_INFO("type(0x%x) not recognized\n", type);
		break;
	}

	return 0;
}

static void mtk_dsi_cmdq(struct mtk_dsi *dsi, const struct mipi_dsi_msg *msg)
{
	const char *tx_buf = msg->tx_buf;
	u8 config, cmdq_size, cmdq_off, type = msg->type;
	u32 reg_val, cmdq_mask, i;
	u32 reg_cmdq_off = dsi->driver_data->reg_cmdq_off;

	if (MTK_DSI_HOST_IS_READ(type))
		config = BTA;
	else
		config = (msg->tx_len > 2) ? LONG_PACKET : SHORT_PACKET;

	if (msg->tx_len > 2) {
		cmdq_size = 1 + (msg->tx_len + 3) / 4;
		cmdq_off = 4;
		cmdq_mask = CONFIG | DATA_ID | DATA_0 | DATA_1;
		reg_val = (msg->tx_len << 16) | (type << 8) | config;
	} else {
		cmdq_size = 1;
		cmdq_off = 2;
		cmdq_mask = CONFIG | DATA_ID;
		reg_val = (type << 8) | config;
	}

	for (i = 0; i < msg->tx_len; i++)
		mtk_dsi_mask(dsi, (reg_cmdq_off + cmdq_off + i) & (~0x3U),
			     (0xffUL << (((i + cmdq_off) & 3U) * 8U)),
			     tx_buf[i] << (((i + cmdq_off) & 3U) * 8U));

	mtk_dsi_mask(dsi, reg_cmdq_off, cmdq_mask, reg_val);
	mtk_dsi_mask(dsi, DSI_CMDQ_SIZE, CMDQ_SIZE, cmdq_size);
}

static ssize_t mtk_dsi_host_send_cmd(struct mtk_dsi *dsi,
				     const struct mipi_dsi_msg *msg, u8 flag)
{
	mtk_dsi_wait_for_idle(dsi);
	mtk_dsi_irq_data_clear(dsi, flag);
	mtk_dsi_cmdq(dsi, msg);
	mtk_dsi_start(dsi);

	if (!mtk_dsi_wait_for_irq_done(dsi, flag, 2000))
		return -ETIME;
	else
		return 0;
}

static ssize_t mtk_dsi_host_transfer(struct mipi_dsi_host *host,
				     const struct mipi_dsi_msg *msg)
{
	struct mtk_dsi *dsi = host_to_dsi(host);
	u32 recv_cnt, i;
	u8 read_data[16];
	void *src_addr;
	u8 irq_flag = CMD_DONE_INT_FLAG;

	if (readl(dsi->regs + DSI_MODE_CTRL) & MODE) {
		DRM_ERROR("dsi engine is not command mode\n");
		return -EINVAL;
	}

	if (MTK_DSI_HOST_IS_READ(msg->type))
		irq_flag |= LPRX_RD_RDY_INT_FLAG;

	if (mtk_dsi_host_send_cmd(dsi, msg, irq_flag) < 0)
		return -ETIME;

	if (!MTK_DSI_HOST_IS_READ(msg->type))
		return 0;

	if (!msg->rx_buf) {
		DRM_ERROR("dsi receive buffer size may be NULL\n");
		return -EINVAL;
	}

	for (i = 0; i < 16; i++)
		*(read_data + i) = readb(dsi->regs + DSI_RX_DATA0 + i);

	recv_cnt = mtk_dsi_recv_cnt(read_data[0], read_data);

	if (recv_cnt > 2)
		src_addr = &read_data[4];
	else
		src_addr = &read_data[1];

	if (recv_cnt > 10)
		recv_cnt = 10;

	if (recv_cnt > msg->rx_len)
		recv_cnt = msg->rx_len;

	if (recv_cnt)
		memcpy(msg->rx_buf, src_addr, recv_cnt);

	DRM_INFO("dsi get %d byte data from the panel address(0x%x)\n",
		 recv_cnt, *((u8 *)(msg->tx_buf)));

	return recv_cnt;
}

static const struct mipi_dsi_host_ops mtk_dsi_ops = {
	.attach = mtk_dsi_host_attach,
	.detach = mtk_dsi_host_detach,
	.transfer = mtk_dsi_host_transfer,
};

static int mtk_dsi_bind(struct device *dev, struct device *master, void *data)
{
	int ret;
	struct drm_device *drm = data;
	struct mtk_dsi *dsi = dev_get_drvdata(dev);

	ret = mtk_ddp_comp_register(drm, &dsi->ddp_comp);
	if (ret < 0) {
		dev_err(dev, "Failed to register component %pOF: %d\n",
			dev->of_node, ret);
		return ret;
	}

	ret = mtk_dsi_create_conn_enc(drm, dsi);
	if (ret) {
		DRM_ERROR("Encoder create failed with %d\n", ret);
		goto err_unregister;
	}

	return 0;

err_unregister:
	mtk_ddp_comp_unregister(drm, &dsi->ddp_comp);
	return ret;
}

static void mtk_dsi_unbind(struct device *dev, struct device *master,
			   void *data)
{
	struct drm_device *drm = data;
	struct mtk_dsi *dsi = dev_get_drvdata(dev);

	mtk_dsi_destroy_conn_enc(dsi);
	mtk_ddp_comp_unregister(drm, &dsi->ddp_comp);
}

static const struct component_ops mtk_dsi_component_ops = {
	.bind = mtk_dsi_bind,
	.unbind = mtk_dsi_unbind,
};

static int mtk_dsi_probe(struct platform_device *pdev)
{
	struct mtk_dsi *dsi;
	struct device *dev = &pdev->dev;
	struct resource *regs;
	int irq_num;
	int comp_id;
	int ret;

	dsi = devm_kzalloc(dev, sizeof(*dsi), GFP_KERNEL);
	if (!dsi)
		return -ENOMEM;

	dsi->host.ops = &mtk_dsi_ops;
	dsi->host.dev = dev;
	ret = mipi_dsi_host_register(&dsi->host);
	if (ret < 0) {
		dev_err(dev, "failed to register DSI host: %d\n", ret);
		return ret;
	}

	ret = drm_of_find_panel_or_bridge(dev->of_node, 0, 0,
					  &dsi->panel, &dsi->bridge);
	if (ret)
		goto err_unregister_host;

	dsi->driver_data = of_device_get_match_data(dev);

	dsi->engine_clk = devm_clk_get(dev, "engine");
	if (IS_ERR(dsi->engine_clk)) {
		ret = PTR_ERR(dsi->engine_clk);
		dev_err(dev, "Failed to get engine clock: %d\n", ret);
		goto err_unregister_host;
	}

	dsi->digital_clk = devm_clk_get(dev, "digital");
	if (IS_ERR(dsi->digital_clk)) {
		ret = PTR_ERR(dsi->digital_clk);
		dev_err(dev, "Failed to get digital clock: %d\n", ret);
		goto err_unregister_host;
	}

	dsi->hs_clk = devm_clk_get(dev, "hs");
	if (IS_ERR(dsi->hs_clk)) {
		ret = PTR_ERR(dsi->hs_clk);
		dev_err(dev, "Failed to get hs clock: %d\n", ret);
		goto err_unregister_host;
	}

	regs = platform_get_resource(pdev, IORESOURCE_MEM, 0);
	dsi->regs = devm_ioremap_resource(dev, regs);
	if (IS_ERR(dsi->regs)) {
		ret = PTR_ERR(dsi->regs);
		dev_err(dev, "Failed to ioremap memory: %d\n", ret);
		goto err_unregister_host;
	}

	dsi->phy = devm_phy_get(dev, "dphy");
	if (IS_ERR(dsi->phy)) {
		ret = PTR_ERR(dsi->phy);
		dev_err(dev, "Failed to get MIPI-DPHY: %d\n", ret);
		goto err_unregister_host;
	}

	comp_id = mtk_ddp_comp_get_id(dev->of_node, MTK_DSI);
	if (comp_id < 0) {
		dev_err(dev, "Failed to identify by alias: %d\n", comp_id);
		ret = comp_id;
		goto err_unregister_host;
	}

	ret = mtk_ddp_comp_init(dev, dev->of_node, &dsi->ddp_comp, comp_id,
				&mtk_dsi_funcs);
	if (ret) {
		dev_err(dev, "Failed to initialize component: %d\n", ret);
		goto err_unregister_host;
	}

	irq_num = platform_get_irq(pdev, 0);
	if (irq_num < 0) {
		dev_err(&pdev->dev, "failed to get dsi irq_num: %d\n", irq_num);
		ret = irq_num;
		goto err_unregister_host;
	}

	irq_set_status_flags(irq_num, IRQ_TYPE_LEVEL_LOW);
	ret = devm_request_irq(&pdev->dev, irq_num, mtk_dsi_irq,
			       IRQF_TRIGGER_LOW, dev_name(&pdev->dev), dsi);
	if (ret) {
		dev_err(&pdev->dev, "failed to request mediatek dsi irq\n");
		goto err_unregister_host;
	}

	init_waitqueue_head(&dsi->irq_wait_queue);

	platform_set_drvdata(pdev, dsi);

	ret = component_add(&pdev->dev, &mtk_dsi_component_ops);
	if (ret) {
		dev_err(&pdev->dev, "failed to add component: %d\n", ret);
		goto err_unregister_host;
	}

	return 0;

err_unregister_host:
	mipi_dsi_host_unregister(&dsi->host);
	return ret;
}

static int mtk_dsi_remove(struct platform_device *pdev)
{
	struct mtk_dsi *dsi = platform_get_drvdata(pdev);

	mtk_output_dsi_disable(dsi);
	component_del(&pdev->dev, &mtk_dsi_component_ops);
	mipi_dsi_host_unregister(&dsi->host);

	return 0;
}

static const struct mtk_dsi_driver_data mt8173_dsi_driver_data = {
	.reg_cmdq_off = 0x200,
};

static const struct mtk_dsi_driver_data mt2701_dsi_driver_data = {
	.reg_cmdq_off = 0x180,
};

static const struct mtk_dsi_driver_data mt8183_dsi_driver_data = {
	.reg_cmdq_off = 0x200,
	.has_shadow_ctl = true,
	.has_size_ctl = true,
};

static const struct of_device_id mtk_dsi_of_match[] = {
	{ .compatible = "mediatek,mt2701-dsi",
	  .data = &mt2701_dsi_driver_data },
	{ .compatible = "mediatek,mt8173-dsi",
	  .data = &mt8173_dsi_driver_data },
	{ .compatible = "mediatek,mt8183-dsi",
	  .data = &mt8183_dsi_driver_data },
	{ },
};

struct platform_driver mtk_dsi_driver = {
	.probe = mtk_dsi_probe,
	.remove = mtk_dsi_remove,
	.driver = {
		.name = "mtk-dsi",
		.of_match_table = mtk_dsi_of_match,
	},
};<|MERGE_RESOLUTION|>--- conflicted
+++ resolved
@@ -230,30 +230,6 @@
 static void mtk_dsi_phy_timconfig(struct mtk_dsi *dsi)
 {
 	u32 timcon0, timcon1, timcon2, timcon3;
-<<<<<<< HEAD
-	u32 ui, cycle_time;
-	struct mtk_phy_timing *timing = &dsi->phy_timing;
-
-	ui = DIV_ROUND_UP(1000000000, dsi->data_rate);
-	cycle_time = div_u64(8000000000ULL, dsi->data_rate);
-
-	timing->lpx = NS_TO_CYCLE(60, cycle_time);
-	timing->da_hs_prepare = NS_TO_CYCLE(50 + 5 * ui, cycle_time);
-	timing->da_hs_zero = NS_TO_CYCLE(110 + 6 * ui, cycle_time);
-	timing->da_hs_trail = NS_TO_CYCLE(77 + 4 * ui, cycle_time);
-
-	timing->ta_go = 4 * timing->lpx;
-	timing->ta_sure = 3 * timing->lpx / 2;
-	timing->ta_get = 5 * timing->lpx;
-	timing->da_hs_exit = 2 * timing->lpx;
-
-	timing->clk_hs_zero = NS_TO_CYCLE(336, cycle_time);
-	timing->clk_hs_trail = NS_TO_CYCLE(100, cycle_time) + 10;
-
-	timing->clk_hs_prepare = NS_TO_CYCLE(64, cycle_time);
-	timing->clk_hs_post = NS_TO_CYCLE(80 + 52 * ui, cycle_time);
-	timing->clk_hs_exit = 2 * timing->lpx;
-=======
 	u32 data_rate_mhz = DIV_ROUND_UP(dsi->data_rate, 1000000);
 	struct mtk_phy_timing *timing = &dsi->phy_timing;
 
@@ -273,7 +249,6 @@
 	timing->clk_hs_trail = timing->clk_hs_prepare;
 	timing->clk_hs_zero = timing->clk_hs_trail * 4;
 	timing->clk_hs_exit = 2 * timing->clk_hs_trail;
->>>>>>> a7196caf
 
 	timcon0 = timing->lpx | timing->da_hs_prepare << 8 |
 		  timing->da_hs_zero << 16 | timing->da_hs_trail << 24;
@@ -504,17 +479,6 @@
 			dsi_tmp_buf_bpp - 10);
 
 	data_phy_cycles = timing->lpx + timing->da_hs_prepare +
-<<<<<<< HEAD
-				  timing->da_hs_zero + timing->da_hs_exit + 2;
-
-	if (dsi->mode_flags & MIPI_DSI_MODE_VIDEO_BURST) {
-		if (vm->hfront_porch * dsi_tmp_buf_bpp >
-		    data_phy_cycles * dsi->lanes + 18) {
-			horizontal_frontporch_byte = vm->hfront_porch *
-						     dsi_tmp_buf_bpp -
-						     data_phy_cycles *
-						     dsi->lanes - 18;
-=======
 			  timing->da_hs_zero + timing->da_hs_exit + 3;
 
 	if (dsi->mode_flags & MIPI_DSI_MODE_VIDEO_BURST) {
@@ -531,21 +495,12 @@
 				(data_phy_cycles * dsi->lanes + 18) *
 				vm->hback_porch /
 				(vm->hfront_porch + vm->hback_porch);
->>>>>>> a7196caf
 		} else {
 			DRM_WARN("HFP less than d-phy, FPS will under 60Hz\n");
 			horizontal_frontporch_byte = vm->hfront_porch *
 						     dsi_tmp_buf_bpp;
 		}
 	} else {
-<<<<<<< HEAD
-		if (vm->hfront_porch * dsi_tmp_buf_bpp >
-		    data_phy_cycles * dsi->lanes + 12) {
-			horizontal_frontporch_byte = vm->hfront_porch *
-						     dsi_tmp_buf_bpp -
-						     data_phy_cycles *
-						     dsi->lanes - 12;
-=======
 		if ((vm->hfront_porch + vm->hback_porch) * dsi_tmp_buf_bpp >
 		    data_phy_cycles * dsi->lanes + 12) {
 			horizontal_frontporch_byte =
@@ -557,7 +512,6 @@
 				(data_phy_cycles * dsi->lanes + 12) *
 				vm->hback_porch /
 				(vm->hfront_porch + vm->hback_porch);
->>>>>>> a7196caf
 		} else {
 			DRM_WARN("HFP less than d-phy, FPS will under 60Hz\n");
 			horizontal_frontporch_byte = vm->hfront_porch *
