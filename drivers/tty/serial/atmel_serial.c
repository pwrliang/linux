/*
 *  Driver for Atmel AT91 / AT32 Serial ports
 *  Copyright (C) 2003 Rick Bronson
 *
 *  Based on drivers/char/serial_sa1100.c, by Deep Blue Solutions Ltd.
 *  Based on drivers/char/serial.c, by Linus Torvalds, Theodore Ts'o.
 *
 *  DMA support added by Chip Coldwell.
 *
 * This program is free software; you can redistribute it and/or modify
 * it under the terms of the GNU General Public License as published by
 * the Free Software Foundation; either version 2 of the License, or
 * (at your option) any later version.
 *
 * This program is distributed in the hope that it will be useful,
 * but WITHOUT ANY WARRANTY; without even the implied warranty of
 * MERCHANTABILITY or FITNESS FOR A PARTICULAR PURPOSE.  See the
 * GNU General Public License for more details.
 *
 * You should have received a copy of the GNU General Public License
 * along with this program; if not, write to the Free Software
 * Foundation, Inc., 59 Temple Place, Suite 330, Boston, MA  02111-1307  USA
 *
 */
#include <linux/module.h>
#include <linux/tty.h>
#include <linux/ioport.h>
#include <linux/slab.h>
#include <linux/init.h>
#include <linux/serial.h>
#include <linux/clk.h>
#include <linux/console.h>
#include <linux/sysrq.h>
#include <linux/tty_flip.h>
#include <linux/platform_device.h>
#include <linux/of.h>
#include <linux/of_device.h>
#include <linux/dma-mapping.h>
#include <linux/atmel_pdc.h>
#include <linux/atmel_serial.h>
#include <linux/uaccess.h>
#include <linux/platform_data/atmel.h>
#include <linux/timer.h>

#include <asm/io.h>
#include <asm/ioctls.h>

#ifdef CONFIG_ARM
#include <mach/cpu.h>
#include <asm/gpio.h>
#endif

#define PDC_BUFFER_SIZE		512
/* Revisit: We should calculate this based on the actual port settings */
#define PDC_RX_TIMEOUT		(3 * 10)		/* 3 bytes */

#if defined(CONFIG_SERIAL_ATMEL_CONSOLE) && defined(CONFIG_MAGIC_SYSRQ)
#define SUPPORT_SYSRQ
#endif

#include <linux/serial_core.h>

static void atmel_start_rx(struct uart_port *port);
static void atmel_stop_rx(struct uart_port *port);

#ifdef CONFIG_SERIAL_ATMEL_TTYAT

/* Use device name ttyAT, major 204 and minor 154-169.  This is necessary if we
 * should coexist with the 8250 driver, such as if we have an external 16C550
 * UART. */
#define SERIAL_ATMEL_MAJOR	204
#define MINOR_START		154
#define ATMEL_DEVICENAME	"ttyAT"

#else

/* Use device name ttyS, major 4, minor 64-68.  This is the usual serial port
 * name, but it is legally reserved for the 8250 driver. */
#define SERIAL_ATMEL_MAJOR	TTY_MAJOR
#define MINOR_START		64
#define ATMEL_DEVICENAME	"ttyS"

#endif

#define ATMEL_ISR_PASS_LIMIT	256

/* UART registers. CR is write-only, hence no GET macro */
#define UART_PUT_CR(port,v)	__raw_writel(v, (port)->membase + ATMEL_US_CR)
#define UART_GET_MR(port)	__raw_readl((port)->membase + ATMEL_US_MR)
#define UART_PUT_MR(port,v)	__raw_writel(v, (port)->membase + ATMEL_US_MR)
#define UART_PUT_IER(port,v)	__raw_writel(v, (port)->membase + ATMEL_US_IER)
#define UART_PUT_IDR(port,v)	__raw_writel(v, (port)->membase + ATMEL_US_IDR)
#define UART_GET_IMR(port)	__raw_readl((port)->membase + ATMEL_US_IMR)
#define UART_GET_CSR(port)	__raw_readl((port)->membase + ATMEL_US_CSR)
#define UART_GET_CHAR(port)	__raw_readl((port)->membase + ATMEL_US_RHR)
#define UART_PUT_CHAR(port,v)	__raw_writel(v, (port)->membase + ATMEL_US_THR)
#define UART_GET_BRGR(port)	__raw_readl((port)->membase + ATMEL_US_BRGR)
#define UART_PUT_BRGR(port,v)	__raw_writel(v, (port)->membase + ATMEL_US_BRGR)
#define UART_PUT_RTOR(port,v)	__raw_writel(v, (port)->membase + ATMEL_US_RTOR)
#define UART_PUT_TTGR(port, v)	__raw_writel(v, (port)->membase + ATMEL_US_TTGR)
#define UART_GET_IP_NAME(port)	__raw_readl((port)->membase + ATMEL_US_NAME)
#define UART_GET_IP_VERSION(port) __raw_readl((port)->membase + ATMEL_US_VERSION)

 /* PDC registers */
#define UART_PUT_PTCR(port,v)	__raw_writel(v, (port)->membase + ATMEL_PDC_PTCR)
#define UART_GET_PTSR(port)	__raw_readl((port)->membase + ATMEL_PDC_PTSR)

#define UART_PUT_RPR(port,v)	__raw_writel(v, (port)->membase + ATMEL_PDC_RPR)
#define UART_GET_RPR(port)	__raw_readl((port)->membase + ATMEL_PDC_RPR)
#define UART_PUT_RCR(port,v)	__raw_writel(v, (port)->membase + ATMEL_PDC_RCR)
#define UART_PUT_RNPR(port,v)	__raw_writel(v, (port)->membase + ATMEL_PDC_RNPR)
#define UART_PUT_RNCR(port,v)	__raw_writel(v, (port)->membase + ATMEL_PDC_RNCR)

#define UART_PUT_TPR(port,v)	__raw_writel(v, (port)->membase + ATMEL_PDC_TPR)
#define UART_PUT_TCR(port,v)	__raw_writel(v, (port)->membase + ATMEL_PDC_TCR)
#define UART_GET_TCR(port)	__raw_readl((port)->membase + ATMEL_PDC_TCR)

static int (*atmel_open_hook)(struct uart_port *);
static void (*atmel_close_hook)(struct uart_port *);

struct atmel_dma_buffer {
	unsigned char	*buf;
	dma_addr_t	dma_addr;
	unsigned int	dma_size;
	unsigned int	ofs;
};

struct atmel_uart_char {
	u16		status;
	u16		ch;
};

#define ATMEL_SERIAL_RINGSIZE 1024

/*
 * We wrap our port structure around the generic uart_port.
 */
struct atmel_uart_port {
	struct uart_port	uart;		/* uart */
	struct clk		*clk;		/* uart clock */
	int			may_wakeup;	/* cached value of device_may_wakeup for times we need to disable it */
	u32			backup_imr;	/* IMR saved during suspend */
	int			break_active;	/* break being received */

	bool			use_dma_rx;	/* enable DMA receiver */
	bool			use_pdc_rx;	/* enable PDC receiver */
	short			pdc_rx_idx;	/* current PDC RX buffer */
	struct atmel_dma_buffer	pdc_rx[2];	/* PDC receier */

	bool			use_dma_tx;     /* enable DMA transmitter */
	bool			use_pdc_tx;	/* enable PDC transmitter */
	struct atmel_dma_buffer	pdc_tx;		/* PDC transmitter */

	spinlock_t			lock_tx;	/* port lock */
	spinlock_t			lock_rx;	/* port lock */
	struct dma_chan			*chan_tx;
	struct dma_chan			*chan_rx;
	struct dma_async_tx_descriptor	*desc_tx;
	struct dma_async_tx_descriptor	*desc_rx;
	dma_cookie_t			cookie_tx;
	dma_cookie_t			cookie_rx;
	struct scatterlist		sg_tx;
	struct scatterlist		sg_rx;
	struct tasklet_struct	tasklet;
	unsigned int		irq_status;
	unsigned int		irq_status_prev;

	struct circ_buf		rx_ring;

	struct serial_rs485	rs485;		/* rs485 settings */
	unsigned int		tx_done_mask;
	bool			is_usart;	/* usart or uart */
	struct timer_list	uart_timer;	/* uart timer */
	int (*prepare_rx)(struct uart_port *port);
	int (*prepare_tx)(struct uart_port *port);
	void (*schedule_rx)(struct uart_port *port);
	void (*schedule_tx)(struct uart_port *port);
	void (*release_rx)(struct uart_port *port);
	void (*release_tx)(struct uart_port *port);
};

static struct atmel_uart_port atmel_ports[ATMEL_MAX_UART];
static DECLARE_BITMAP(atmel_ports_in_use, ATMEL_MAX_UART);

#ifdef SUPPORT_SYSRQ
static struct console atmel_console;
#endif

#if defined(CONFIG_OF)
static const struct of_device_id atmel_serial_dt_ids[] = {
	{ .compatible = "atmel,at91rm9200-usart" },
	{ .compatible = "atmel,at91sam9260-usart" },
	{ /* sentinel */ }
};

MODULE_DEVICE_TABLE(of, atmel_serial_dt_ids);
#endif

static inline struct atmel_uart_port *
to_atmel_uart_port(struct uart_port *uart)
{
	return container_of(uart, struct atmel_uart_port, uart);
}

#ifdef CONFIG_SERIAL_ATMEL_PDC
static bool atmel_use_pdc_rx(struct uart_port *port)
{
	struct atmel_uart_port *atmel_port = to_atmel_uart_port(port);

	return atmel_port->use_pdc_rx;
}

static bool atmel_use_pdc_tx(struct uart_port *port)
{
	struct atmel_uart_port *atmel_port = to_atmel_uart_port(port);

	return atmel_port->use_pdc_tx;
}
#else
static bool atmel_use_pdc_rx(struct uart_port *port)
{
	return false;
}

static bool atmel_use_pdc_tx(struct uart_port *port)
{
	return false;
}
#endif

static bool atmel_use_dma_tx(struct uart_port *port)
{
	struct atmel_uart_port *atmel_port = to_atmel_uart_port(port);

	return atmel_port->use_dma_tx;
}

static bool atmel_use_dma_rx(struct uart_port *port)
{
	struct atmel_uart_port *atmel_port = to_atmel_uart_port(port);

	return atmel_port->use_dma_rx;
}

/* Enable or disable the rs485 support */
void atmel_config_rs485(struct uart_port *port, struct serial_rs485 *rs485conf)
{
	struct atmel_uart_port *atmel_port = to_atmel_uart_port(port);
	unsigned int mode;
	unsigned long flags;

	spin_lock_irqsave(&port->lock, flags);

	/* Disable interrupts */
	UART_PUT_IDR(port, atmel_port->tx_done_mask);

	mode = UART_GET_MR(port);

	/* Resetting serial mode to RS232 (0x0) */
	mode &= ~ATMEL_US_USMODE;

	atmel_port->rs485 = *rs485conf;

	if (rs485conf->flags & SER_RS485_ENABLED) {
		dev_dbg(port->dev, "Setting UART to RS485\n");
		atmel_port->tx_done_mask = ATMEL_US_TXEMPTY;
		if ((rs485conf->delay_rts_after_send) > 0)
			UART_PUT_TTGR(port, rs485conf->delay_rts_after_send);
		mode |= ATMEL_US_USMODE_RS485;
	} else {
		dev_dbg(port->dev, "Setting UART to RS232\n");
		if (atmel_use_pdc_tx(port))
			atmel_port->tx_done_mask = ATMEL_US_ENDTX |
				ATMEL_US_TXBUFE;
		else
			atmel_port->tx_done_mask = ATMEL_US_TXRDY;
	}
	UART_PUT_MR(port, mode);

	/* Enable interrupts */
	UART_PUT_IER(port, atmel_port->tx_done_mask);

	spin_unlock_irqrestore(&port->lock, flags);

}

/*
 * Return TIOCSER_TEMT when transmitter FIFO and Shift register is empty.
 */
static u_int atmel_tx_empty(struct uart_port *port)
{
	return (UART_GET_CSR(port) & ATMEL_US_TXEMPTY) ? TIOCSER_TEMT : 0;
}

/*
 * Set state of the modem control output lines
 */
static void atmel_set_mctrl(struct uart_port *port, u_int mctrl)
{
	unsigned int control = 0;
	unsigned int mode;
	struct atmel_uart_port *atmel_port = to_atmel_uart_port(port);

#ifdef CONFIG_ARCH_AT91RM9200
	if (cpu_is_at91rm9200()) {
		/*
		 * AT91RM9200 Errata #39: RTS0 is not internally connected
		 * to PA21. We need to drive the pin manually.
		 */
		if (port->mapbase == AT91RM9200_BASE_US0) {
			if (mctrl & TIOCM_RTS)
				at91_set_gpio_value(AT91_PIN_PA21, 0);
			else
				at91_set_gpio_value(AT91_PIN_PA21, 1);
		}
	}
#endif

	if (mctrl & TIOCM_RTS)
		control |= ATMEL_US_RTSEN;
	else
		control |= ATMEL_US_RTSDIS;

	if (mctrl & TIOCM_DTR)
		control |= ATMEL_US_DTREN;
	else
		control |= ATMEL_US_DTRDIS;

	UART_PUT_CR(port, control);

	/* Local loopback mode? */
	mode = UART_GET_MR(port) & ~ATMEL_US_CHMODE;
	if (mctrl & TIOCM_LOOP)
		mode |= ATMEL_US_CHMODE_LOC_LOOP;
	else
		mode |= ATMEL_US_CHMODE_NORMAL;

	/* Resetting serial mode to RS232 (0x0) */
	mode &= ~ATMEL_US_USMODE;

	if (atmel_port->rs485.flags & SER_RS485_ENABLED) {
		dev_dbg(port->dev, "Setting UART to RS485\n");
		if ((atmel_port->rs485.delay_rts_after_send) > 0)
			UART_PUT_TTGR(port,
					atmel_port->rs485.delay_rts_after_send);
		mode |= ATMEL_US_USMODE_RS485;
	} else {
		dev_dbg(port->dev, "Setting UART to RS232\n");
	}
	UART_PUT_MR(port, mode);
}

/*
 * Get state of the modem control input lines
 */
static u_int atmel_get_mctrl(struct uart_port *port)
{
	unsigned int status, ret = 0;

	status = UART_GET_CSR(port);

	/*
	 * The control signals are active low.
	 */
	if (!(status & ATMEL_US_DCD))
		ret |= TIOCM_CD;
	if (!(status & ATMEL_US_CTS))
		ret |= TIOCM_CTS;
	if (!(status & ATMEL_US_DSR))
		ret |= TIOCM_DSR;
	if (!(status & ATMEL_US_RI))
		ret |= TIOCM_RI;

	return ret;
}

/*
 * Stop transmitting.
 */
static void atmel_stop_tx(struct uart_port *port)
{
	struct atmel_uart_port *atmel_port = to_atmel_uart_port(port);

	if (atmel_use_pdc_tx(port)) {
		/* disable PDC transmit */
		UART_PUT_PTCR(port, ATMEL_PDC_TXTDIS);
	}
	/* Disable interrupts */
	UART_PUT_IDR(port, atmel_port->tx_done_mask);

	if ((atmel_port->rs485.flags & SER_RS485_ENABLED) &&
	    !(atmel_port->rs485.flags & SER_RS485_RX_DURING_TX))
		atmel_start_rx(port);
}

/*
 * Start transmitting.
 */
static void atmel_start_tx(struct uart_port *port)
{
	struct atmel_uart_port *atmel_port = to_atmel_uart_port(port);

	if (atmel_use_pdc_tx(port)) {
		if (UART_GET_PTSR(port) & ATMEL_PDC_TXTEN)
			/* The transmitter is already running.  Yes, we
			   really need this.*/
			return;

		if ((atmel_port->rs485.flags & SER_RS485_ENABLED) &&
		    !(atmel_port->rs485.flags & SER_RS485_RX_DURING_TX))
			atmel_stop_rx(port);

		/* re-enable PDC transmit */
		UART_PUT_PTCR(port, ATMEL_PDC_TXTEN);
	}
	/* Enable interrupts */
	UART_PUT_IER(port, atmel_port->tx_done_mask);
}

/*
 * start receiving - port is in process of being opened.
 */
static void atmel_start_rx(struct uart_port *port)
{
	UART_PUT_CR(port, ATMEL_US_RSTSTA);  /* reset status and receiver */

	UART_PUT_CR(port, ATMEL_US_RXEN);

	if (atmel_use_pdc_rx(port)) {
		/* enable PDC controller */
		UART_PUT_IER(port, ATMEL_US_ENDRX | ATMEL_US_TIMEOUT |
			port->read_status_mask);
		UART_PUT_PTCR(port, ATMEL_PDC_RXTEN);
	} else {
		UART_PUT_IER(port, ATMEL_US_RXRDY);
	}
}

/*
 * Stop receiving - port is in process of being closed.
 */
static void atmel_stop_rx(struct uart_port *port)
{
	UART_PUT_CR(port, ATMEL_US_RXDIS);

	if (atmel_use_pdc_rx(port)) {
		/* disable PDC receive */
		UART_PUT_PTCR(port, ATMEL_PDC_RXTDIS);
		UART_PUT_IDR(port, ATMEL_US_ENDRX | ATMEL_US_TIMEOUT |
			port->read_status_mask);
	} else {
		UART_PUT_IDR(port, ATMEL_US_RXRDY);
	}
}

/*
 * Enable modem status interrupts
 */
static void atmel_enable_ms(struct uart_port *port)
{
	UART_PUT_IER(port, ATMEL_US_RIIC | ATMEL_US_DSRIC
			| ATMEL_US_DCDIC | ATMEL_US_CTSIC);
}

/*
 * Control the transmission of a break signal
 */
static void atmel_break_ctl(struct uart_port *port, int break_state)
{
	if (break_state != 0)
		UART_PUT_CR(port, ATMEL_US_STTBRK);	/* start break */
	else
		UART_PUT_CR(port, ATMEL_US_STPBRK);	/* stop break */
}

/*
 * Stores the incoming character in the ring buffer
 */
static void
atmel_buffer_rx_char(struct uart_port *port, unsigned int status,
		     unsigned int ch)
{
	struct atmel_uart_port *atmel_port = to_atmel_uart_port(port);
	struct circ_buf *ring = &atmel_port->rx_ring;
	struct atmel_uart_char *c;

	if (!CIRC_SPACE(ring->head, ring->tail, ATMEL_SERIAL_RINGSIZE))
		/* Buffer overflow, ignore char */
		return;

	c = &((struct atmel_uart_char *)ring->buf)[ring->head];
	c->status	= status;
	c->ch		= ch;

	/* Make sure the character is stored before we update head. */
	smp_wmb();

	ring->head = (ring->head + 1) & (ATMEL_SERIAL_RINGSIZE - 1);
}

/*
 * Deal with parity, framing and overrun errors.
 */
static void atmel_pdc_rxerr(struct uart_port *port, unsigned int status)
{
	/* clear error */
	UART_PUT_CR(port, ATMEL_US_RSTSTA);

	if (status & ATMEL_US_RXBRK) {
		/* ignore side-effect */
		status &= ~(ATMEL_US_PARE | ATMEL_US_FRAME);
		port->icount.brk++;
	}
	if (status & ATMEL_US_PARE)
		port->icount.parity++;
	if (status & ATMEL_US_FRAME)
		port->icount.frame++;
	if (status & ATMEL_US_OVRE)
		port->icount.overrun++;
}

/*
 * Characters received (called from interrupt handler)
 */
static void atmel_rx_chars(struct uart_port *port)
{
	struct atmel_uart_port *atmel_port = to_atmel_uart_port(port);
	unsigned int status, ch;

	status = UART_GET_CSR(port);
	while (status & ATMEL_US_RXRDY) {
		ch = UART_GET_CHAR(port);

		/*
		 * note that the error handling code is
		 * out of the main execution path
		 */
		if (unlikely(status & (ATMEL_US_PARE | ATMEL_US_FRAME
				       | ATMEL_US_OVRE | ATMEL_US_RXBRK)
			     || atmel_port->break_active)) {

			/* clear error */
			UART_PUT_CR(port, ATMEL_US_RSTSTA);

			if (status & ATMEL_US_RXBRK
			    && !atmel_port->break_active) {
				atmel_port->break_active = 1;
				UART_PUT_IER(port, ATMEL_US_RXBRK);
			} else {
				/*
				 * This is either the end-of-break
				 * condition or we've received at
				 * least one character without RXBRK
				 * being set. In both cases, the next
				 * RXBRK will indicate start-of-break.
				 */
				UART_PUT_IDR(port, ATMEL_US_RXBRK);
				status &= ~ATMEL_US_RXBRK;
				atmel_port->break_active = 0;
			}
		}

		atmel_buffer_rx_char(port, status, ch);
		status = UART_GET_CSR(port);
	}

	tasklet_schedule(&atmel_port->tasklet);
}

/*
 * Transmit characters (called from tasklet with TXRDY interrupt
 * disabled)
 */
static void atmel_tx_chars(struct uart_port *port)
{
	struct circ_buf *xmit = &port->state->xmit;
	struct atmel_uart_port *atmel_port = to_atmel_uart_port(port);

	if (port->x_char && UART_GET_CSR(port) & atmel_port->tx_done_mask) {
		UART_PUT_CHAR(port, port->x_char);
		port->icount.tx++;
		port->x_char = 0;
	}
	if (uart_circ_empty(xmit) || uart_tx_stopped(port))
		return;

	while (UART_GET_CSR(port) & atmel_port->tx_done_mask) {
		UART_PUT_CHAR(port, xmit->buf[xmit->tail]);
		xmit->tail = (xmit->tail + 1) & (UART_XMIT_SIZE - 1);
		port->icount.tx++;
		if (uart_circ_empty(xmit))
			break;
	}

	if (uart_circ_chars_pending(xmit) < WAKEUP_CHARS)
		uart_write_wakeup(port);

	if (!uart_circ_empty(xmit))
		/* Enable interrupts */
		UART_PUT_IER(port, atmel_port->tx_done_mask);
}

static void atmel_complete_tx_dma(void *arg)
{
	struct atmel_uart_port *atmel_port = arg;
	struct uart_port *port = &atmel_port->uart;
	struct circ_buf *xmit = &port->state->xmit;
	struct dma_chan *chan = atmel_port->chan_tx;
	unsigned long flags;

	spin_lock_irqsave(&port->lock, flags);

	if (chan)
		dmaengine_terminate_all(chan);
	xmit->tail += sg_dma_len(&atmel_port->sg_tx);
	xmit->tail &= UART_XMIT_SIZE - 1;

	port->icount.tx += sg_dma_len(&atmel_port->sg_tx);

	spin_lock_irq(&atmel_port->lock_tx);
	async_tx_ack(atmel_port->desc_tx);
	atmel_port->cookie_tx = -EINVAL;
	atmel_port->desc_tx = NULL;
	spin_unlock_irq(&atmel_port->lock_tx);

	if (uart_circ_chars_pending(xmit) < WAKEUP_CHARS)
		uart_write_wakeup(port);

	/* Do we really need this? */
	if (!uart_circ_empty(xmit))
		tasklet_schedule(&atmel_port->tasklet);

	spin_unlock_irqrestore(&port->lock, flags);
}

static void atmel_release_tx_dma(struct uart_port *port)
{
	struct atmel_uart_port *atmel_port = to_atmel_uart_port(port);
	struct dma_chan *chan = atmel_port->chan_tx;

	if (chan) {
		dmaengine_terminate_all(chan);
		dma_release_channel(chan);
		dma_unmap_sg(port->dev, &atmel_port->sg_tx, 1,
				DMA_MEM_TO_DEV);
	}

	atmel_port->desc_tx = NULL;
	atmel_port->chan_tx = NULL;
	atmel_port->cookie_tx = -EINVAL;
}

/*
 * Called from tasklet with TXRDY interrupt is disabled.
 */
static void atmel_tx_dma(struct uart_port *port)
{
	struct atmel_uart_port *atmel_port = to_atmel_uart_port(port);
	struct circ_buf *xmit = &port->state->xmit;
	struct dma_chan *chan = atmel_port->chan_tx;
	struct dma_async_tx_descriptor *desc;
	struct scatterlist *sg = &atmel_port->sg_tx;

	/* Make sure we have an idle channel */
	if (atmel_port->desc_tx != NULL)
		return;

	if (!uart_circ_empty(xmit) && !uart_tx_stopped(port)) {
		/*
		 * DMA is idle now.
		 * Port xmit buffer is already mapped,
		 * and it is one page... Just adjust
		 * offsets and lengths. Since it is a circular buffer,
		 * we have to transmit till the end, and then the rest.
		 * Take the port lock to get a
		 * consistent xmit buffer state.
		 */
		sg->offset = xmit->tail & (UART_XMIT_SIZE - 1);
		sg_dma_address(sg) = (sg_dma_address(sg) &
					~(UART_XMIT_SIZE - 1))
					+ sg->offset;
		sg_dma_len(sg) = CIRC_CNT_TO_END(xmit->head,
						xmit->tail,
						UART_XMIT_SIZE);
		BUG_ON(!sg_dma_len(sg));

		desc = dmaengine_prep_slave_sg(chan,
						sg,
						1,
						DMA_MEM_TO_DEV,
						DMA_PREP_INTERRUPT |
						DMA_CTRL_ACK);
		if (!desc) {
			dev_err(port->dev, "Failed to send via dma!\n");
			return;
		}

		dma_sync_sg_for_device(port->dev, sg, 1, DMA_MEM_TO_DEV);

		atmel_port->desc_tx = desc;
		desc->callback = atmel_complete_tx_dma;
		desc->callback_param = atmel_port;
		atmel_port->cookie_tx = dmaengine_submit(desc);

	} else {
		if (atmel_port->rs485.flags & SER_RS485_ENABLED) {
			/* DMA done, stop TX, start RX for RS485 */
			atmel_start_rx(port);
		}
	}

	if (uart_circ_chars_pending(xmit) < WAKEUP_CHARS)
		uart_write_wakeup(port);
}

static int atmel_prepare_tx_dma(struct uart_port *port)
{
	struct atmel_uart_port *atmel_port = to_atmel_uart_port(port);
	dma_cap_mask_t		mask;
	struct dma_slave_config config;
	int ret, nent;

	dma_cap_zero(mask);
	dma_cap_set(DMA_SLAVE, mask);

	atmel_port->chan_tx = dma_request_slave_channel(port->dev, "tx");
	if (atmel_port->chan_tx == NULL)
		goto chan_err;
	dev_info(port->dev, "using %s for tx DMA transfers\n",
		dma_chan_name(atmel_port->chan_tx));

	spin_lock_init(&atmel_port->lock_tx);
	sg_init_table(&atmel_port->sg_tx, 1);
	/* UART circular tx buffer is an aligned page. */
	BUG_ON((int)port->state->xmit.buf & ~PAGE_MASK);
	sg_set_page(&atmel_port->sg_tx,
			virt_to_page(port->state->xmit.buf),
			UART_XMIT_SIZE,
			(int)port->state->xmit.buf & ~PAGE_MASK);
	nent = dma_map_sg(port->dev,
				&atmel_port->sg_tx,
				1,
				DMA_MEM_TO_DEV);

	if (!nent) {
		dev_dbg(port->dev, "need to release resource of dma\n");
		goto chan_err;
	} else {
		dev_dbg(port->dev, "%s: mapped %d@%p to %x\n", __func__,
			sg_dma_len(&atmel_port->sg_tx),
			port->state->xmit.buf,
			sg_dma_address(&atmel_port->sg_tx));
	}

	/* Configure the slave DMA */
	memset(&config, 0, sizeof(config));
	config.direction = DMA_MEM_TO_DEV;
	config.dst_addr_width = DMA_SLAVE_BUSWIDTH_1_BYTE;
	config.dst_addr = port->mapbase + ATMEL_US_THR;

	ret = dmaengine_device_control(atmel_port->chan_tx,
					DMA_SLAVE_CONFIG,
					(unsigned long)&config);
	if (ret) {
		dev_err(port->dev, "DMA tx slave configuration failed\n");
		goto chan_err;
	}

	return 0;

chan_err:
	dev_err(port->dev, "TX channel not available, switch to pio\n");
	atmel_port->use_dma_tx = 0;
	if (atmel_port->chan_tx)
		atmel_release_tx_dma(port);
	return -EINVAL;
}

static void atmel_flip_buffer_rx_dma(struct uart_port *port,
					char *buf, size_t count)
{
	struct atmel_uart_port *atmel_port = to_atmel_uart_port(port);
	struct tty_port *tport = &port->state->port;

	dma_sync_sg_for_cpu(port->dev,
				&atmel_port->sg_rx,
				1,
				DMA_DEV_TO_MEM);

	tty_insert_flip_string(tport, buf, count);

	dma_sync_sg_for_device(port->dev,
				&atmel_port->sg_rx,
				1,
				DMA_DEV_TO_MEM);
	/*
	 * Drop the lock here since it might end up calling
	 * uart_start(), which takes the lock.
	 */
	spin_unlock(&port->lock);
	tty_flip_buffer_push(tport);
	spin_lock(&port->lock);
}

static void atmel_complete_rx_dma(void *arg)
{
	struct uart_port *port = arg;
	struct atmel_uart_port *atmel_port = to_atmel_uart_port(port);

	tasklet_schedule(&atmel_port->tasklet);
}

static void atmel_release_rx_dma(struct uart_port *port)
{
	struct atmel_uart_port *atmel_port = to_atmel_uart_port(port);
	struct dma_chan *chan = atmel_port->chan_rx;

	if (chan) {
		dmaengine_terminate_all(chan);
		dma_release_channel(chan);
		dma_unmap_sg(port->dev, &atmel_port->sg_rx, 1,
				DMA_DEV_TO_MEM);
	}

	atmel_port->desc_rx = NULL;
	atmel_port->chan_rx = NULL;
	atmel_port->cookie_rx = -EINVAL;

	if (!atmel_port->is_usart)
		del_timer_sync(&atmel_port->uart_timer);
}

static void atmel_rx_from_dma(struct uart_port *port)
{
	struct atmel_uart_port *atmel_port = to_atmel_uart_port(port);
	struct circ_buf *ring = &atmel_port->rx_ring;
	struct dma_chan *chan = atmel_port->chan_rx;
	struct dma_tx_state state;
	enum dma_status dmastat;
	size_t pending, count;


	/* Reset the UART timeout early so that we don't miss one */
	UART_PUT_CR(port, ATMEL_US_STTTO);
	dmastat = dmaengine_tx_status(chan,
				atmel_port->cookie_rx,
				&state);
	/* Restart a new tasklet if DMA status is error */
	if (dmastat == DMA_ERROR) {
		dev_dbg(port->dev, "Get residue error, restart tasklet\n");
		UART_PUT_IER(port, ATMEL_US_TIMEOUT);
		tasklet_schedule(&atmel_port->tasklet);
		return;
	}
	/* current transfer size should no larger than dma buffer */
	pending = sg_dma_len(&atmel_port->sg_rx) - state.residue;
	BUG_ON(pending > sg_dma_len(&atmel_port->sg_rx));

	/*
	 * This will take the chars we have so far,
	 * ring->head will record the transfer size, only new bytes come
	 * will insert into the framework.
	 */
	if (pending > ring->head) {
		count = pending - ring->head;

		atmel_flip_buffer_rx_dma(port, ring->buf + ring->head, count);

		ring->head += count;
		if (ring->head == sg_dma_len(&atmel_port->sg_rx))
			ring->head = 0;

		port->icount.rx += count;
	}

	UART_PUT_IER(port, ATMEL_US_TIMEOUT);
}

static int atmel_prepare_rx_dma(struct uart_port *port)
{
	struct atmel_uart_port *atmel_port = to_atmel_uart_port(port);
	struct dma_async_tx_descriptor *desc;
	dma_cap_mask_t		mask;
	struct dma_slave_config config;
	struct circ_buf		*ring;
	int ret, nent;

	ring = &atmel_port->rx_ring;

	dma_cap_zero(mask);
	dma_cap_set(DMA_CYCLIC, mask);

	atmel_port->chan_rx = dma_request_slave_channel(port->dev, "rx");
	if (atmel_port->chan_rx == NULL)
		goto chan_err;
	dev_info(port->dev, "using %s for rx DMA transfers\n",
		dma_chan_name(atmel_port->chan_rx));

	spin_lock_init(&atmel_port->lock_rx);
	sg_init_table(&atmel_port->sg_rx, 1);
	/* UART circular rx buffer is an aligned page. */
	BUG_ON((int)port->state->xmit.buf & ~PAGE_MASK);
	sg_set_page(&atmel_port->sg_rx,
			virt_to_page(ring->buf),
			ATMEL_SERIAL_RINGSIZE,
			(int)ring->buf & ~PAGE_MASK);
			nent = dma_map_sg(port->dev,
					&atmel_port->sg_rx,
					1,
					DMA_DEV_TO_MEM);

	if (!nent) {
		dev_dbg(port->dev, "need to release resource of dma\n");
		goto chan_err;
	} else {
		dev_dbg(port->dev, "%s: mapped %d@%p to %x\n", __func__,
			sg_dma_len(&atmel_port->sg_rx),
			ring->buf,
			sg_dma_address(&atmel_port->sg_rx));
	}

	/* Configure the slave DMA */
	memset(&config, 0, sizeof(config));
	config.direction = DMA_DEV_TO_MEM;
	config.src_addr_width = DMA_SLAVE_BUSWIDTH_1_BYTE;
	config.src_addr = port->mapbase + ATMEL_US_RHR;

	ret = dmaengine_device_control(atmel_port->chan_rx,
					DMA_SLAVE_CONFIG,
					(unsigned long)&config);
	if (ret) {
		dev_err(port->dev, "DMA rx slave configuration failed\n");
		goto chan_err;
	}
	/*
	 * Prepare a cyclic dma transfer, assign 2 descriptors,
	 * each one is half ring buffer size
	 */
	desc = dmaengine_prep_dma_cyclic(atmel_port->chan_rx,
				sg_dma_address(&atmel_port->sg_rx),
				sg_dma_len(&atmel_port->sg_rx),
				sg_dma_len(&atmel_port->sg_rx)/2,
				DMA_DEV_TO_MEM,
				DMA_PREP_INTERRUPT);
	desc->callback = atmel_complete_rx_dma;
	desc->callback_param = port;
	atmel_port->desc_rx = desc;
	atmel_port->cookie_rx = dmaengine_submit(desc);

	return 0;

chan_err:
	dev_err(port->dev, "RX channel not available, switch to pio\n");
	atmel_port->use_dma_rx = 0;
	if (atmel_port->chan_rx)
		atmel_release_rx_dma(port);
	return -EINVAL;
}

static void atmel_uart_timer_callback(unsigned long data)
{
	struct uart_port *port = (void *)data;
	struct atmel_uart_port *atmel_port = to_atmel_uart_port(port);

	tasklet_schedule(&atmel_port->tasklet);
	mod_timer(&atmel_port->uart_timer, jiffies + uart_poll_timeout(port));
}

/*
 * receive interrupt handler.
 */
static void
atmel_handle_receive(struct uart_port *port, unsigned int pending)
{
	struct atmel_uart_port *atmel_port = to_atmel_uart_port(port);

	if (atmel_use_pdc_rx(port)) {
		/*
		 * PDC receive. Just schedule the tasklet and let it
		 * figure out the details.
		 *
		 * TODO: We're not handling error flags correctly at
		 * the moment.
		 */
		if (pending & (ATMEL_US_ENDRX | ATMEL_US_TIMEOUT)) {
			UART_PUT_IDR(port, (ATMEL_US_ENDRX
						| ATMEL_US_TIMEOUT));
			tasklet_schedule(&atmel_port->tasklet);
		}

		if (pending & (ATMEL_US_RXBRK | ATMEL_US_OVRE |
				ATMEL_US_FRAME | ATMEL_US_PARE))
			atmel_pdc_rxerr(port, pending);
	}

	if (atmel_use_dma_rx(port)) {
		if (pending & ATMEL_US_TIMEOUT) {
			UART_PUT_IDR(port, ATMEL_US_TIMEOUT);
			tasklet_schedule(&atmel_port->tasklet);
		}
	}

	/* Interrupt receive */
	if (pending & ATMEL_US_RXRDY)
		atmel_rx_chars(port);
	else if (pending & ATMEL_US_RXBRK) {
		/*
		 * End of break detected. If it came along with a
		 * character, atmel_rx_chars will handle it.
		 */
		UART_PUT_CR(port, ATMEL_US_RSTSTA);
		UART_PUT_IDR(port, ATMEL_US_RXBRK);
		atmel_port->break_active = 0;
	}
}

/*
 * transmit interrupt handler. (Transmit is IRQF_NODELAY safe)
 */
static void
atmel_handle_transmit(struct uart_port *port, unsigned int pending)
{
	struct atmel_uart_port *atmel_port = to_atmel_uart_port(port);

	if (pending & atmel_port->tx_done_mask) {
		/* Either PDC or interrupt transmission */
		UART_PUT_IDR(port, atmel_port->tx_done_mask);
		tasklet_schedule(&atmel_port->tasklet);
	}
}

/*
 * status flags interrupt handler.
 */
static void
atmel_handle_status(struct uart_port *port, unsigned int pending,
		    unsigned int status)
{
	struct atmel_uart_port *atmel_port = to_atmel_uart_port(port);

	if (pending & (ATMEL_US_RIIC | ATMEL_US_DSRIC | ATMEL_US_DCDIC
				| ATMEL_US_CTSIC)) {
		atmel_port->irq_status = status;
		tasklet_schedule(&atmel_port->tasklet);
	}
}

/*
 * Interrupt handler
 */
static irqreturn_t atmel_interrupt(int irq, void *dev_id)
{
	struct uart_port *port = dev_id;
	unsigned int status, pending, pass_counter = 0;

	do {
		status = UART_GET_CSR(port);
		pending = status & UART_GET_IMR(port);
		if (!pending)
			break;

		atmel_handle_receive(port, pending);
		atmel_handle_status(port, pending, status);
		atmel_handle_transmit(port, pending);
	} while (pass_counter++ < ATMEL_ISR_PASS_LIMIT);

	return pass_counter ? IRQ_HANDLED : IRQ_NONE;
}

static void atmel_release_tx_pdc(struct uart_port *port)
{
	struct atmel_uart_port *atmel_port = to_atmel_uart_port(port);
	struct atmel_dma_buffer *pdc = &atmel_port->pdc_tx;

	dma_unmap_single(port->dev,
			 pdc->dma_addr,
			 pdc->dma_size,
			 DMA_TO_DEVICE);
}

/*
 * Called from tasklet with ENDTX and TXBUFE interrupts disabled.
 */
static void atmel_tx_pdc(struct uart_port *port)
{
	struct atmel_uart_port *atmel_port = to_atmel_uart_port(port);
	struct circ_buf *xmit = &port->state->xmit;
	struct atmel_dma_buffer *pdc = &atmel_port->pdc_tx;
	int count;

	/* nothing left to transmit? */
	if (UART_GET_TCR(port))
		return;

	xmit->tail += pdc->ofs;
	xmit->tail &= UART_XMIT_SIZE - 1;

	port->icount.tx += pdc->ofs;
	pdc->ofs = 0;

	/* more to transmit - setup next transfer */

	/* disable PDC transmit */
	UART_PUT_PTCR(port, ATMEL_PDC_TXTDIS);

	if (!uart_circ_empty(xmit) && !uart_tx_stopped(port)) {
		dma_sync_single_for_device(port->dev,
					   pdc->dma_addr,
					   pdc->dma_size,
					   DMA_TO_DEVICE);

		count = CIRC_CNT_TO_END(xmit->head, xmit->tail, UART_XMIT_SIZE);
		pdc->ofs = count;

		UART_PUT_TPR(port, pdc->dma_addr + xmit->tail);
		UART_PUT_TCR(port, count);
		/* re-enable PDC transmit */
		UART_PUT_PTCR(port, ATMEL_PDC_TXTEN);
		/* Enable interrupts */
		UART_PUT_IER(port, atmel_port->tx_done_mask);
	} else {
		if ((atmel_port->rs485.flags & SER_RS485_ENABLED) &&
		    !(atmel_port->rs485.flags & SER_RS485_RX_DURING_TX)) {
			/* DMA done, stop TX, start RX for RS485 */
			atmel_start_rx(port);
		}
	}

	if (uart_circ_chars_pending(xmit) < WAKEUP_CHARS)
		uart_write_wakeup(port);
}

static int atmel_prepare_tx_pdc(struct uart_port *port)
{
	struct atmel_uart_port *atmel_port = to_atmel_uart_port(port);
	struct atmel_dma_buffer *pdc = &atmel_port->pdc_tx;
	struct circ_buf *xmit = &port->state->xmit;

	pdc->buf = xmit->buf;
	pdc->dma_addr = dma_map_single(port->dev,
					pdc->buf,
					UART_XMIT_SIZE,
					DMA_TO_DEVICE);
	pdc->dma_size = UART_XMIT_SIZE;
	pdc->ofs = 0;

	return 0;
}

static void atmel_rx_from_ring(struct uart_port *port)
{
	struct atmel_uart_port *atmel_port = to_atmel_uart_port(port);
	struct circ_buf *ring = &atmel_port->rx_ring;
	unsigned int flg;
	unsigned int status;

	while (ring->head != ring->tail) {
		struct atmel_uart_char c;

		/* Make sure c is loaded after head. */
		smp_rmb();

		c = ((struct atmel_uart_char *)ring->buf)[ring->tail];

		ring->tail = (ring->tail + 1) & (ATMEL_SERIAL_RINGSIZE - 1);

		port->icount.rx++;
		status = c.status;
		flg = TTY_NORMAL;

		/*
		 * note that the error handling code is
		 * out of the main execution path
		 */
		if (unlikely(status & (ATMEL_US_PARE | ATMEL_US_FRAME
				       | ATMEL_US_OVRE | ATMEL_US_RXBRK))) {
			if (status & ATMEL_US_RXBRK) {
				/* ignore side-effect */
				status &= ~(ATMEL_US_PARE | ATMEL_US_FRAME);

				port->icount.brk++;
				if (uart_handle_break(port))
					continue;
			}
			if (status & ATMEL_US_PARE)
				port->icount.parity++;
			if (status & ATMEL_US_FRAME)
				port->icount.frame++;
			if (status & ATMEL_US_OVRE)
				port->icount.overrun++;

			status &= port->read_status_mask;

			if (status & ATMEL_US_RXBRK)
				flg = TTY_BREAK;
			else if (status & ATMEL_US_PARE)
				flg = TTY_PARITY;
			else if (status & ATMEL_US_FRAME)
				flg = TTY_FRAME;
		}


		if (uart_handle_sysrq_char(port, c.ch))
			continue;

		uart_insert_char(port, status, ATMEL_US_OVRE, c.ch, flg);
	}

	/*
	 * Drop the lock here since it might end up calling
	 * uart_start(), which takes the lock.
	 */
	spin_unlock(&port->lock);
	tty_flip_buffer_push(&port->state->port);
	spin_lock(&port->lock);
}

static void atmel_release_rx_pdc(struct uart_port *port)
{
	struct atmel_uart_port *atmel_port = to_atmel_uart_port(port);
	int i;

	for (i = 0; i < 2; i++) {
		struct atmel_dma_buffer *pdc = &atmel_port->pdc_rx[i];

		dma_unmap_single(port->dev,
				 pdc->dma_addr,
				 pdc->dma_size,
				 DMA_FROM_DEVICE);
		kfree(pdc->buf);
	}

	if (!atmel_port->is_usart)
		del_timer_sync(&atmel_port->uart_timer);
}

static void atmel_rx_from_pdc(struct uart_port *port)
{
	struct atmel_uart_port *atmel_port = to_atmel_uart_port(port);
	struct tty_port *tport = &port->state->port;
	struct atmel_dma_buffer *pdc;
	int rx_idx = atmel_port->pdc_rx_idx;
	unsigned int head;
	unsigned int tail;
	unsigned int count;

	do {
		/* Reset the UART timeout early so that we don't miss one */
		UART_PUT_CR(port, ATMEL_US_STTTO);

		pdc = &atmel_port->pdc_rx[rx_idx];
		head = UART_GET_RPR(port) - pdc->dma_addr;
		tail = pdc->ofs;

		/* If the PDC has switched buffers, RPR won't contain
		 * any address within the current buffer. Since head
		 * is unsigned, we just need a one-way comparison to
		 * find out.
		 *
		 * In this case, we just need to consume the entire
		 * buffer and resubmit it for DMA. This will clear the
		 * ENDRX bit as well, so that we can safely re-enable
		 * all interrupts below.
		 */
		head = min(head, pdc->dma_size);

		if (likely(head != tail)) {
			dma_sync_single_for_cpu(port->dev, pdc->dma_addr,
					pdc->dma_size, DMA_FROM_DEVICE);

			/*
			 * head will only wrap around when we recycle
			 * the DMA buffer, and when that happens, we
			 * explicitly set tail to 0. So head will
			 * always be greater than tail.
			 */
			count = head - tail;

			tty_insert_flip_string(tport, pdc->buf + pdc->ofs,
						count);

			dma_sync_single_for_device(port->dev, pdc->dma_addr,
					pdc->dma_size, DMA_FROM_DEVICE);

			port->icount.rx += count;
			pdc->ofs = head;
		}

		/*
		 * If the current buffer is full, we need to check if
		 * the next one contains any additional data.
		 */
		if (head >= pdc->dma_size) {
			pdc->ofs = 0;
			UART_PUT_RNPR(port, pdc->dma_addr);
			UART_PUT_RNCR(port, pdc->dma_size);

			rx_idx = !rx_idx;
			atmel_port->pdc_rx_idx = rx_idx;
		}
	} while (head >= pdc->dma_size);

	/*
	 * Drop the lock here since it might end up calling
	 * uart_start(), which takes the lock.
	 */
	spin_unlock(&port->lock);
	tty_flip_buffer_push(tport);
	spin_lock(&port->lock);

	UART_PUT_IER(port, ATMEL_US_ENDRX | ATMEL_US_TIMEOUT);
}

static int atmel_prepare_rx_pdc(struct uart_port *port)
{
	struct atmel_uart_port *atmel_port = to_atmel_uart_port(port);
	int i;

	for (i = 0; i < 2; i++) {
		struct atmel_dma_buffer *pdc = &atmel_port->pdc_rx[i];

		pdc->buf = kmalloc(PDC_BUFFER_SIZE, GFP_KERNEL);
		if (pdc->buf == NULL) {
			if (i != 0) {
				dma_unmap_single(port->dev,
					atmel_port->pdc_rx[0].dma_addr,
					PDC_BUFFER_SIZE,
					DMA_FROM_DEVICE);
				kfree(atmel_port->pdc_rx[0].buf);
			}
			atmel_port->use_pdc_rx = 0;
			return -ENOMEM;
		}
		pdc->dma_addr = dma_map_single(port->dev,
						pdc->buf,
						PDC_BUFFER_SIZE,
						DMA_FROM_DEVICE);
		pdc->dma_size = PDC_BUFFER_SIZE;
		pdc->ofs = 0;
	}

	atmel_port->pdc_rx_idx = 0;

	UART_PUT_RPR(port, atmel_port->pdc_rx[0].dma_addr);
	UART_PUT_RCR(port, PDC_BUFFER_SIZE);

	UART_PUT_RNPR(port, atmel_port->pdc_rx[1].dma_addr);
	UART_PUT_RNCR(port, PDC_BUFFER_SIZE);

	return 0;
}

/*
 * tasklet handling tty stuff outside the interrupt handler.
 */
static void atmel_tasklet_func(unsigned long data)
{
	struct uart_port *port = (struct uart_port *)data;
	struct atmel_uart_port *atmel_port = to_atmel_uart_port(port);
	unsigned int status;
	unsigned int status_change;

	/* The interrupt handler does not take the lock */
	spin_lock(&port->lock);

	atmel_port->schedule_tx(port);

	status = atmel_port->irq_status;
	status_change = status ^ atmel_port->irq_status_prev;

	if (status_change & (ATMEL_US_RI | ATMEL_US_DSR
				| ATMEL_US_DCD | ATMEL_US_CTS)) {
		/* TODO: All reads to CSR will clear these interrupts! */
		if (status_change & ATMEL_US_RI)
			port->icount.rng++;
		if (status_change & ATMEL_US_DSR)
			port->icount.dsr++;
		if (status_change & ATMEL_US_DCD)
			uart_handle_dcd_change(port, !(status & ATMEL_US_DCD));
		if (status_change & ATMEL_US_CTS)
			uart_handle_cts_change(port, !(status & ATMEL_US_CTS));

		wake_up_interruptible(&port->state->port.delta_msr_wait);

		atmel_port->irq_status_prev = status;
	}

	atmel_port->schedule_rx(port);

	spin_unlock(&port->lock);
}

static int atmel_init_property(struct atmel_uart_port *atmel_port,
				struct platform_device *pdev)
{
	struct device_node *np = pdev->dev.of_node;
	struct atmel_uart_data *pdata = dev_get_platdata(&pdev->dev);

	if (np) {
		/* DMA/PDC usage specification */
		if (of_get_property(np, "atmel,use-dma-rx", NULL)) {
			if (of_get_property(np, "dmas", NULL)) {
				atmel_port->use_dma_rx  = true;
				atmel_port->use_pdc_rx  = false;
			} else {
				atmel_port->use_dma_rx  = false;
				atmel_port->use_pdc_rx  = true;
			}
		} else {
			atmel_port->use_dma_rx  = false;
			atmel_port->use_pdc_rx  = false;
		}

		if (of_get_property(np, "atmel,use-dma-tx", NULL)) {
			if (of_get_property(np, "dmas", NULL)) {
				atmel_port->use_dma_tx  = true;
				atmel_port->use_pdc_tx  = false;
			} else {
				atmel_port->use_dma_tx  = false;
				atmel_port->use_pdc_tx  = true;
			}
		} else {
			atmel_port->use_dma_tx  = false;
			atmel_port->use_pdc_tx  = false;
		}

	} else {
		atmel_port->use_pdc_rx  = pdata->use_dma_rx;
		atmel_port->use_pdc_tx  = pdata->use_dma_tx;
		atmel_port->use_dma_rx  = false;
		atmel_port->use_dma_tx  = false;
	}

	return 0;
}

static void atmel_init_rs485(struct atmel_uart_port *atmel_port,
				struct platform_device *pdev)
{
	struct device_node *np = pdev->dev.of_node;
	struct atmel_uart_data *pdata = dev_get_platdata(&pdev->dev);

	if (np) {
		u32 rs485_delay[2];
		/* rs485 properties */
		if (of_property_read_u32_array(np, "rs485-rts-delay",
					rs485_delay, 2) == 0) {
			struct serial_rs485 *rs485conf = &atmel_port->rs485;

			rs485conf->delay_rts_before_send = rs485_delay[0];
			rs485conf->delay_rts_after_send = rs485_delay[1];
			rs485conf->flags = 0;

		if (of_get_property(np, "rs485-rx-during-tx", NULL))
			rs485conf->flags |= SER_RS485_RX_DURING_TX;

		if (of_get_property(np, "linux,rs485-enabled-at-boot-time",
								NULL))
			rs485conf->flags |= SER_RS485_ENABLED;
		}
	} else {
		atmel_port->rs485       = pdata->rs485;
	}

}

static void atmel_set_ops(struct uart_port *port)
{
	struct atmel_uart_port *atmel_port = to_atmel_uart_port(port);

	if (atmel_use_dma_rx(port)) {
		atmel_port->prepare_rx = &atmel_prepare_rx_dma;
		atmel_port->schedule_rx = &atmel_rx_from_dma;
		atmel_port->release_rx = &atmel_release_rx_dma;
	} else if (atmel_use_pdc_rx(port)) {
		atmel_port->prepare_rx = &atmel_prepare_rx_pdc;
		atmel_port->schedule_rx = &atmel_rx_from_pdc;
		atmel_port->release_rx = &atmel_release_rx_pdc;
	} else {
		atmel_port->prepare_rx = NULL;
		atmel_port->schedule_rx = &atmel_rx_from_ring;
		atmel_port->release_rx = NULL;
	}

	if (atmel_use_dma_tx(port)) {
		atmel_port->prepare_tx = &atmel_prepare_tx_dma;
		atmel_port->schedule_tx = &atmel_tx_dma;
		atmel_port->release_tx = &atmel_release_tx_dma;
	} else if (atmel_use_pdc_tx(port)) {
		atmel_port->prepare_tx = &atmel_prepare_tx_pdc;
		atmel_port->schedule_tx = &atmel_tx_pdc;
		atmel_port->release_tx = &atmel_release_tx_pdc;
	} else {
		atmel_port->prepare_tx = NULL;
		atmel_port->schedule_tx = &atmel_tx_chars;
		atmel_port->release_tx = NULL;
	}
}

/*
 * Get ip name usart or uart
 */
static void atmel_get_ip_name(struct uart_port *port)
{
	struct atmel_uart_port *atmel_port = to_atmel_uart_port(port);
	int name = UART_GET_IP_NAME(port);
	u32 version;
	int usart, uart;
	/* usart and uart ascii */
	usart = 0x55534152;
	uart = 0x44424755;

	atmel_port->is_usart = false;

	if (name == usart) {
		dev_dbg(port->dev, "This is usart\n");
		atmel_port->is_usart = true;
	} else if (name == uart) {
		dev_dbg(port->dev, "This is uart\n");
		atmel_port->is_usart = false;
	} else {
<<<<<<< HEAD
		dev_err(port->dev, "Not supported ip name, set to uart\n");
=======
		/* fallback for older SoCs: use version field */
		version = UART_GET_IP_VERSION(port);
		switch (version) {
		case 0x302:
		case 0x10213:
			dev_dbg(port->dev, "This version is usart\n");
			atmel_port->is_usart = true;
			break;
		case 0x203:
		case 0x10202:
			dev_dbg(port->dev, "This version is uart\n");
			atmel_port->is_usart = false;
			break;
		default:
			dev_err(port->dev, "Not supported ip name nor version, set to uart\n");
		}
>>>>>>> 80d8611d
	}
}

/*
 * Perform initialization and enable port for reception
 */
static int atmel_startup(struct uart_port *port)
{
	struct platform_device *pdev = to_platform_device(port->dev);
	struct atmel_uart_port *atmel_port = to_atmel_uart_port(port);
	struct tty_struct *tty = port->state->port.tty;
	int retval;

	/*
	 * Ensure that no interrupts are enabled otherwise when
	 * request_irq() is called we could get stuck trying to
	 * handle an unexpected interrupt
	 */
	UART_PUT_IDR(port, -1);

	/*
	 * Allocate the IRQ
	 */
	retval = request_irq(port->irq, atmel_interrupt, IRQF_SHARED,
			tty ? tty->name : "atmel_serial", port);
	if (retval) {
		printk("atmel_serial: atmel_startup - Can't get irq\n");
		return retval;
	}

	/*
	 * Initialize DMA (if necessary)
	 */
	atmel_init_property(atmel_port, pdev);

	if (atmel_port->prepare_rx) {
		retval = atmel_port->prepare_rx(port);
		if (retval < 0)
			atmel_set_ops(port);
	}

	if (atmel_port->prepare_tx) {
		retval = atmel_port->prepare_tx(port);
		if (retval < 0)
			atmel_set_ops(port);
	}
	/*
	 * If there is a specific "open" function (to register
	 * control line interrupts)
	 */
	if (atmel_open_hook) {
		retval = atmel_open_hook(port);
		if (retval) {
			free_irq(port->irq, port);
			return retval;
		}
	}

	/* Save current CSR for comparison in atmel_tasklet_func() */
	atmel_port->irq_status_prev = UART_GET_CSR(port);
	atmel_port->irq_status = atmel_port->irq_status_prev;

	/*
	 * Finally, enable the serial port
	 */
	UART_PUT_CR(port, ATMEL_US_RSTSTA | ATMEL_US_RSTRX);
	/* enable xmit & rcvr */
	UART_PUT_CR(port, ATMEL_US_TXEN | ATMEL_US_RXEN);

	if (atmel_use_pdc_rx(port)) {
		/* set UART timeout */
		if (!atmel_port->is_usart) {
			setup_timer(&atmel_port->uart_timer,
					atmel_uart_timer_callback,
					(unsigned long)port);
			mod_timer(&atmel_port->uart_timer,
					jiffies + uart_poll_timeout(port));
		/* set USART timeout */
		} else {
			UART_PUT_RTOR(port, PDC_RX_TIMEOUT);
			UART_PUT_CR(port, ATMEL_US_STTTO);

			UART_PUT_IER(port, ATMEL_US_ENDRX | ATMEL_US_TIMEOUT);
		}
		/* enable PDC controller */
		UART_PUT_PTCR(port, ATMEL_PDC_RXTEN);
	} else if (atmel_use_dma_rx(port)) {
		/* set UART timeout */
		if (!atmel_port->is_usart) {
			setup_timer(&atmel_port->uart_timer,
					atmel_uart_timer_callback,
					(unsigned long)port);
			mod_timer(&atmel_port->uart_timer,
					jiffies + uart_poll_timeout(port));
		/* set USART timeout */
		} else {
			UART_PUT_RTOR(port, PDC_RX_TIMEOUT);
			UART_PUT_CR(port, ATMEL_US_STTTO);

			UART_PUT_IER(port, ATMEL_US_TIMEOUT);
		}
	} else {
		/* enable receive only */
		UART_PUT_IER(port, ATMEL_US_RXRDY);
	}

	return 0;
}

/*
 * Disable the port
 */
static void atmel_shutdown(struct uart_port *port)
{
	struct atmel_uart_port *atmel_port = to_atmel_uart_port(port);
	/*
	 * Ensure everything is stopped.
	 */
	atmel_stop_rx(port);
	atmel_stop_tx(port);

	/*
	 * Shut-down the DMA.
	 */
	if (atmel_port->release_rx)
		atmel_port->release_rx(port);
	if (atmel_port->release_tx)
		atmel_port->release_tx(port);

	/*
	 * Disable all interrupts, port and break condition.
	 */
	UART_PUT_CR(port, ATMEL_US_RSTSTA);
	UART_PUT_IDR(port, -1);

	/*
	 * Free the interrupt
	 */
	free_irq(port->irq, port);

	/*
	 * If there is a specific "close" function (to unregister
	 * control line interrupts)
	 */
	if (atmel_close_hook)
		atmel_close_hook(port);
}

/*
 * Flush any TX data submitted for DMA. Called when the TX circular
 * buffer is reset.
 */
static void atmel_flush_buffer(struct uart_port *port)
{
	struct atmel_uart_port *atmel_port = to_atmel_uart_port(port);

	if (atmel_use_pdc_tx(port)) {
		UART_PUT_TCR(port, 0);
		atmel_port->pdc_tx.ofs = 0;
	}
}

/*
 * Power / Clock management.
 */
static void atmel_serial_pm(struct uart_port *port, unsigned int state,
			    unsigned int oldstate)
{
	struct atmel_uart_port *atmel_port = to_atmel_uart_port(port);

	switch (state) {
	case 0:
		/*
		 * Enable the peripheral clock for this serial port.
		 * This is called on uart_open() or a resume event.
		 */
		clk_prepare_enable(atmel_port->clk);

		/* re-enable interrupts if we disabled some on suspend */
		UART_PUT_IER(port, atmel_port->backup_imr);
		break;
	case 3:
		/* Back up the interrupt mask and disable all interrupts */
		atmel_port->backup_imr = UART_GET_IMR(port);
		UART_PUT_IDR(port, -1);

		/*
		 * Disable the peripheral clock for this serial port.
		 * This is called on uart_close() or a suspend event.
		 */
		clk_disable_unprepare(atmel_port->clk);
		break;
	default:
		printk(KERN_ERR "atmel_serial: unknown pm %d\n", state);
	}
}

/*
 * Change the port parameters
 */
static void atmel_set_termios(struct uart_port *port, struct ktermios *termios,
			      struct ktermios *old)
{
	unsigned long flags;
	unsigned int mode, imr, quot, baud;
	struct atmel_uart_port *atmel_port = to_atmel_uart_port(port);

	/* Get current mode register */
	mode = UART_GET_MR(port) & ~(ATMEL_US_USCLKS | ATMEL_US_CHRL
					| ATMEL_US_NBSTOP | ATMEL_US_PAR
					| ATMEL_US_USMODE);

	baud = uart_get_baud_rate(port, termios, old, 0, port->uartclk / 16);
	quot = uart_get_divisor(port, baud);

	if (quot > 65535) {	/* BRGR is 16-bit, so switch to slower clock */
		quot /= 8;
		mode |= ATMEL_US_USCLKS_MCK_DIV8;
	}

	/* byte size */
	switch (termios->c_cflag & CSIZE) {
	case CS5:
		mode |= ATMEL_US_CHRL_5;
		break;
	case CS6:
		mode |= ATMEL_US_CHRL_6;
		break;
	case CS7:
		mode |= ATMEL_US_CHRL_7;
		break;
	default:
		mode |= ATMEL_US_CHRL_8;
		break;
	}

	/* stop bits */
	if (termios->c_cflag & CSTOPB)
		mode |= ATMEL_US_NBSTOP_2;

	/* parity */
	if (termios->c_cflag & PARENB) {
		/* Mark or Space parity */
		if (termios->c_cflag & CMSPAR) {
			if (termios->c_cflag & PARODD)
				mode |= ATMEL_US_PAR_MARK;
			else
				mode |= ATMEL_US_PAR_SPACE;
		} else if (termios->c_cflag & PARODD)
			mode |= ATMEL_US_PAR_ODD;
		else
			mode |= ATMEL_US_PAR_EVEN;
	} else
		mode |= ATMEL_US_PAR_NONE;

	/* hardware handshake (RTS/CTS) */
	if (termios->c_cflag & CRTSCTS)
		mode |= ATMEL_US_USMODE_HWHS;
	else
		mode |= ATMEL_US_USMODE_NORMAL;

	spin_lock_irqsave(&port->lock, flags);

	port->read_status_mask = ATMEL_US_OVRE;
	if (termios->c_iflag & INPCK)
		port->read_status_mask |= (ATMEL_US_FRAME | ATMEL_US_PARE);
	if (termios->c_iflag & (BRKINT | PARMRK))
		port->read_status_mask |= ATMEL_US_RXBRK;

	if (atmel_use_pdc_rx(port))
		/* need to enable error interrupts */
		UART_PUT_IER(port, port->read_status_mask);

	/*
	 * Characters to ignore
	 */
	port->ignore_status_mask = 0;
	if (termios->c_iflag & IGNPAR)
		port->ignore_status_mask |= (ATMEL_US_FRAME | ATMEL_US_PARE);
	if (termios->c_iflag & IGNBRK) {
		port->ignore_status_mask |= ATMEL_US_RXBRK;
		/*
		 * If we're ignoring parity and break indicators,
		 * ignore overruns too (for real raw support).
		 */
		if (termios->c_iflag & IGNPAR)
			port->ignore_status_mask |= ATMEL_US_OVRE;
	}
	/* TODO: Ignore all characters if CREAD is set.*/

	/* update the per-port timeout */
	uart_update_timeout(port, termios->c_cflag, baud);

	/*
	 * save/disable interrupts. The tty layer will ensure that the
	 * transmitter is empty if requested by the caller, so there's
	 * no need to wait for it here.
	 */
	imr = UART_GET_IMR(port);
	UART_PUT_IDR(port, -1);

	/* disable receiver and transmitter */
	UART_PUT_CR(port, ATMEL_US_TXDIS | ATMEL_US_RXDIS);

	/* Resetting serial mode to RS232 (0x0) */
	mode &= ~ATMEL_US_USMODE;

	if (atmel_port->rs485.flags & SER_RS485_ENABLED) {
		dev_dbg(port->dev, "Setting UART to RS485\n");
		if ((atmel_port->rs485.delay_rts_after_send) > 0)
			UART_PUT_TTGR(port,
					atmel_port->rs485.delay_rts_after_send);
		mode |= ATMEL_US_USMODE_RS485;
	} else {
		dev_dbg(port->dev, "Setting UART to RS232\n");
	}

	/* set the parity, stop bits and data size */
	UART_PUT_MR(port, mode);

	/* set the baud rate */
	UART_PUT_BRGR(port, quot);
	UART_PUT_CR(port, ATMEL_US_RSTSTA | ATMEL_US_RSTRX);
	UART_PUT_CR(port, ATMEL_US_TXEN | ATMEL_US_RXEN);

	/* restore interrupts */
	UART_PUT_IER(port, imr);

	/* CTS flow-control and modem-status interrupts */
	if (UART_ENABLE_MS(port, termios->c_cflag))
		port->ops->enable_ms(port);

	spin_unlock_irqrestore(&port->lock, flags);
}

static void atmel_set_ldisc(struct uart_port *port, int new)
{
	if (new == N_PPS) {
		port->flags |= UPF_HARDPPS_CD;
		atmel_enable_ms(port);
	} else {
		port->flags &= ~UPF_HARDPPS_CD;
	}
}

/*
 * Return string describing the specified port
 */
static const char *atmel_type(struct uart_port *port)
{
	return (port->type == PORT_ATMEL) ? "ATMEL_SERIAL" : NULL;
}

/*
 * Release the memory region(s) being used by 'port'.
 */
static void atmel_release_port(struct uart_port *port)
{
	struct platform_device *pdev = to_platform_device(port->dev);
	int size = pdev->resource[0].end - pdev->resource[0].start + 1;

	release_mem_region(port->mapbase, size);

	if (port->flags & UPF_IOREMAP) {
		iounmap(port->membase);
		port->membase = NULL;
	}
}

/*
 * Request the memory region(s) being used by 'port'.
 */
static int atmel_request_port(struct uart_port *port)
{
	struct platform_device *pdev = to_platform_device(port->dev);
	int size = pdev->resource[0].end - pdev->resource[0].start + 1;

	if (!request_mem_region(port->mapbase, size, "atmel_serial"))
		return -EBUSY;

	if (port->flags & UPF_IOREMAP) {
		port->membase = ioremap(port->mapbase, size);
		if (port->membase == NULL) {
			release_mem_region(port->mapbase, size);
			return -ENOMEM;
		}
	}

	return 0;
}

/*
 * Configure/autoconfigure the port.
 */
static void atmel_config_port(struct uart_port *port, int flags)
{
	if (flags & UART_CONFIG_TYPE) {
		port->type = PORT_ATMEL;
		atmel_request_port(port);
	}
}

/*
 * Verify the new serial_struct (for TIOCSSERIAL).
 */
static int atmel_verify_port(struct uart_port *port, struct serial_struct *ser)
{
	int ret = 0;
	if (ser->type != PORT_UNKNOWN && ser->type != PORT_ATMEL)
		ret = -EINVAL;
	if (port->irq != ser->irq)
		ret = -EINVAL;
	if (ser->io_type != SERIAL_IO_MEM)
		ret = -EINVAL;
	if (port->uartclk / 16 != ser->baud_base)
		ret = -EINVAL;
	if ((void *)port->mapbase != ser->iomem_base)
		ret = -EINVAL;
	if (port->iobase != ser->port)
		ret = -EINVAL;
	if (ser->hub6 != 0)
		ret = -EINVAL;
	return ret;
}

#ifdef CONFIG_CONSOLE_POLL
static int atmel_poll_get_char(struct uart_port *port)
{
	while (!(UART_GET_CSR(port) & ATMEL_US_RXRDY))
		cpu_relax();

	return UART_GET_CHAR(port);
}

static void atmel_poll_put_char(struct uart_port *port, unsigned char ch)
{
	while (!(UART_GET_CSR(port) & ATMEL_US_TXRDY))
		cpu_relax();

	UART_PUT_CHAR(port, ch);
}
#endif

static int
atmel_ioctl(struct uart_port *port, unsigned int cmd, unsigned long arg)
{
	struct serial_rs485 rs485conf;

	switch (cmd) {
	case TIOCSRS485:
		if (copy_from_user(&rs485conf, (struct serial_rs485 *) arg,
					sizeof(rs485conf)))
			return -EFAULT;

		atmel_config_rs485(port, &rs485conf);
		break;

	case TIOCGRS485:
		if (copy_to_user((struct serial_rs485 *) arg,
					&(to_atmel_uart_port(port)->rs485),
					sizeof(rs485conf)))
			return -EFAULT;
		break;

	default:
		return -ENOIOCTLCMD;
	}
	return 0;
}



static struct uart_ops atmel_pops = {
	.tx_empty	= atmel_tx_empty,
	.set_mctrl	= atmel_set_mctrl,
	.get_mctrl	= atmel_get_mctrl,
	.stop_tx	= atmel_stop_tx,
	.start_tx	= atmel_start_tx,
	.stop_rx	= atmel_stop_rx,
	.enable_ms	= atmel_enable_ms,
	.break_ctl	= atmel_break_ctl,
	.startup	= atmel_startup,
	.shutdown	= atmel_shutdown,
	.flush_buffer	= atmel_flush_buffer,
	.set_termios	= atmel_set_termios,
	.set_ldisc	= atmel_set_ldisc,
	.type		= atmel_type,
	.release_port	= atmel_release_port,
	.request_port	= atmel_request_port,
	.config_port	= atmel_config_port,
	.verify_port	= atmel_verify_port,
	.pm		= atmel_serial_pm,
	.ioctl		= atmel_ioctl,
#ifdef CONFIG_CONSOLE_POLL
	.poll_get_char	= atmel_poll_get_char,
	.poll_put_char	= atmel_poll_put_char,
#endif
};

/*
 * Configure the port from the platform device resource info.
 */
static int atmel_init_port(struct atmel_uart_port *atmel_port,
				      struct platform_device *pdev)
{
	int ret;
	struct uart_port *port = &atmel_port->uart;
	struct atmel_uart_data *pdata = dev_get_platdata(&pdev->dev);

	if (!atmel_init_property(atmel_port, pdev))
		atmel_set_ops(port);

	atmel_init_rs485(atmel_port, pdev);

	port->iotype		= UPIO_MEM;
	port->flags		= UPF_BOOT_AUTOCONF;
	port->ops		= &atmel_pops;
	port->fifosize		= 1;
	port->dev		= &pdev->dev;
	port->mapbase	= pdev->resource[0].start;
	port->irq	= pdev->resource[1].start;

	tasklet_init(&atmel_port->tasklet, atmel_tasklet_func,
			(unsigned long)port);

	memset(&atmel_port->rx_ring, 0, sizeof(atmel_port->rx_ring));

	if (pdata && pdata->regs) {
		/* Already mapped by setup code */
		port->membase = pdata->regs;
	} else {
		port->flags	|= UPF_IOREMAP;
		port->membase	= NULL;
	}

	/* for console, the clock could already be configured */
	if (!atmel_port->clk) {
		atmel_port->clk = clk_get(&pdev->dev, "usart");
		if (IS_ERR(atmel_port->clk)) {
			ret = PTR_ERR(atmel_port->clk);
			atmel_port->clk = NULL;
			return ret;
		}
		ret = clk_prepare_enable(atmel_port->clk);
		if (ret) {
			clk_put(atmel_port->clk);
			atmel_port->clk = NULL;
			return ret;
		}
		port->uartclk = clk_get_rate(atmel_port->clk);
		clk_disable_unprepare(atmel_port->clk);
		/* only enable clock when USART is in use */
	}

	/* Use TXEMPTY for interrupt when rs485 else TXRDY or ENDTX|TXBUFE */
	if (atmel_port->rs485.flags & SER_RS485_ENABLED)
		atmel_port->tx_done_mask = ATMEL_US_TXEMPTY;
	else if (atmel_use_pdc_tx(port)) {
		port->fifosize = PDC_BUFFER_SIZE;
		atmel_port->tx_done_mask = ATMEL_US_ENDTX | ATMEL_US_TXBUFE;
	} else {
		atmel_port->tx_done_mask = ATMEL_US_TXRDY;
	}

	return 0;
}

struct platform_device *atmel_default_console_device;	/* the serial console device */

#ifdef CONFIG_SERIAL_ATMEL_CONSOLE
static void atmel_console_putchar(struct uart_port *port, int ch)
{
	while (!(UART_GET_CSR(port) & ATMEL_US_TXRDY))
		cpu_relax();
	UART_PUT_CHAR(port, ch);
}

/*
 * Interrupts are disabled on entering
 */
static void atmel_console_write(struct console *co, const char *s, u_int count)
{
	struct uart_port *port = &atmel_ports[co->index].uart;
	struct atmel_uart_port *atmel_port = to_atmel_uart_port(port);
	unsigned int status, imr;
	unsigned int pdc_tx;

	/*
	 * First, save IMR and then disable interrupts
	 */
	imr = UART_GET_IMR(port);
	UART_PUT_IDR(port, ATMEL_US_RXRDY | atmel_port->tx_done_mask);

	/* Store PDC transmit status and disable it */
	pdc_tx = UART_GET_PTSR(port) & ATMEL_PDC_TXTEN;
	UART_PUT_PTCR(port, ATMEL_PDC_TXTDIS);

	uart_console_write(port, s, count, atmel_console_putchar);

	/*
	 * Finally, wait for transmitter to become empty
	 * and restore IMR
	 */
	do {
		status = UART_GET_CSR(port);
	} while (!(status & ATMEL_US_TXRDY));

	/* Restore PDC transmit status */
	if (pdc_tx)
		UART_PUT_PTCR(port, ATMEL_PDC_TXTEN);

	/* set interrupts back the way they were */
	UART_PUT_IER(port, imr);
}

/*
 * If the port was already initialised (eg, by a boot loader),
 * try to determine the current setup.
 */
static void __init atmel_console_get_options(struct uart_port *port, int *baud,
					     int *parity, int *bits)
{
	unsigned int mr, quot;

	/*
	 * If the baud rate generator isn't running, the port wasn't
	 * initialized by the boot loader.
	 */
	quot = UART_GET_BRGR(port) & ATMEL_US_CD;
	if (!quot)
		return;

	mr = UART_GET_MR(port) & ATMEL_US_CHRL;
	if (mr == ATMEL_US_CHRL_8)
		*bits = 8;
	else
		*bits = 7;

	mr = UART_GET_MR(port) & ATMEL_US_PAR;
	if (mr == ATMEL_US_PAR_EVEN)
		*parity = 'e';
	else if (mr == ATMEL_US_PAR_ODD)
		*parity = 'o';

	/*
	 * The serial core only rounds down when matching this to a
	 * supported baud rate. Make sure we don't end up slightly
	 * lower than one of those, as it would make us fall through
	 * to a much lower baud rate than we really want.
	 */
	*baud = port->uartclk / (16 * (quot - 1));
}

static int __init atmel_console_setup(struct console *co, char *options)
{
	int ret;
	struct uart_port *port = &atmel_ports[co->index].uart;
	int baud = 115200;
	int bits = 8;
	int parity = 'n';
	int flow = 'n';

	if (port->membase == NULL) {
		/* Port not initialized yet - delay setup */
		return -ENODEV;
	}

	ret = clk_prepare_enable(atmel_ports[co->index].clk);
	if (ret)
		return ret;

	UART_PUT_IDR(port, -1);
	UART_PUT_CR(port, ATMEL_US_RSTSTA | ATMEL_US_RSTRX);
	UART_PUT_CR(port, ATMEL_US_TXEN | ATMEL_US_RXEN);

	if (options)
		uart_parse_options(options, &baud, &parity, &bits, &flow);
	else
		atmel_console_get_options(port, &baud, &parity, &bits);

	return uart_set_options(port, co, baud, parity, bits, flow);
}

static struct uart_driver atmel_uart;

static struct console atmel_console = {
	.name		= ATMEL_DEVICENAME,
	.write		= atmel_console_write,
	.device		= uart_console_device,
	.setup		= atmel_console_setup,
	.flags		= CON_PRINTBUFFER,
	.index		= -1,
	.data		= &atmel_uart,
};

#define ATMEL_CONSOLE_DEVICE	(&atmel_console)

/*
 * Early console initialization (before VM subsystem initialized).
 */
static int __init atmel_console_init(void)
{
	int ret;
	if (atmel_default_console_device) {
		struct atmel_uart_data *pdata =
			dev_get_platdata(&atmel_default_console_device->dev);
		int id = pdata->num;
		struct atmel_uart_port *port = &atmel_ports[id];

		port->backup_imr = 0;
		port->uart.line = id;

		add_preferred_console(ATMEL_DEVICENAME, id, NULL);
		ret = atmel_init_port(port, atmel_default_console_device);
		if (ret)
			return ret;
		register_console(&atmel_console);
	}

	return 0;
}

console_initcall(atmel_console_init);

/*
 * Late console initialization.
 */
static int __init atmel_late_console_init(void)
{
	if (atmel_default_console_device
	    && !(atmel_console.flags & CON_ENABLED))
		register_console(&atmel_console);

	return 0;
}

core_initcall(atmel_late_console_init);

static inline bool atmel_is_console_port(struct uart_port *port)
{
	return port->cons && port->cons->index == port->line;
}

#else
#define ATMEL_CONSOLE_DEVICE	NULL

static inline bool atmel_is_console_port(struct uart_port *port)
{
	return false;
}
#endif

static struct uart_driver atmel_uart = {
	.owner		= THIS_MODULE,
	.driver_name	= "atmel_serial",
	.dev_name	= ATMEL_DEVICENAME,
	.major		= SERIAL_ATMEL_MAJOR,
	.minor		= MINOR_START,
	.nr		= ATMEL_MAX_UART,
	.cons		= ATMEL_CONSOLE_DEVICE,
};

#ifdef CONFIG_PM
static bool atmel_serial_clk_will_stop(void)
{
#ifdef CONFIG_ARCH_AT91
	return at91_suspend_entering_slow_clock();
#else
	return false;
#endif
}

static int atmel_serial_suspend(struct platform_device *pdev,
				pm_message_t state)
{
	struct uart_port *port = platform_get_drvdata(pdev);
	struct atmel_uart_port *atmel_port = to_atmel_uart_port(port);

	if (atmel_is_console_port(port) && console_suspend_enabled) {
		/* Drain the TX shifter */
		while (!(UART_GET_CSR(port) & ATMEL_US_TXEMPTY))
			cpu_relax();
	}

	/* we can not wake up if we're running on slow clock */
	atmel_port->may_wakeup = device_may_wakeup(&pdev->dev);
	if (atmel_serial_clk_will_stop())
		device_set_wakeup_enable(&pdev->dev, 0);

	uart_suspend_port(&atmel_uart, port);

	return 0;
}

static int atmel_serial_resume(struct platform_device *pdev)
{
	struct uart_port *port = platform_get_drvdata(pdev);
	struct atmel_uart_port *atmel_port = to_atmel_uart_port(port);

	uart_resume_port(&atmel_uart, port);
	device_set_wakeup_enable(&pdev->dev, atmel_port->may_wakeup);

	return 0;
}
#else
#define atmel_serial_suspend NULL
#define atmel_serial_resume NULL
#endif

static int atmel_serial_probe(struct platform_device *pdev)
{
	struct atmel_uart_port *port;
	struct device_node *np = pdev->dev.of_node;
	struct atmel_uart_data *pdata = dev_get_platdata(&pdev->dev);
	void *data;
	int ret = -ENODEV;

	BUILD_BUG_ON(ATMEL_SERIAL_RINGSIZE & (ATMEL_SERIAL_RINGSIZE - 1));

	if (np)
		ret = of_alias_get_id(np, "serial");
	else
		if (pdata)
			ret = pdata->num;

	if (ret < 0)
		/* port id not found in platform data nor device-tree aliases:
		 * auto-enumerate it */
		ret = find_first_zero_bit(atmel_ports_in_use, ATMEL_MAX_UART);

	if (ret >= ATMEL_MAX_UART) {
		ret = -ENODEV;
		goto err;
	}

	if (test_and_set_bit(ret, atmel_ports_in_use)) {
		/* port already in use */
		ret = -EBUSY;
		goto err;
	}

	port = &atmel_ports[ret];
	port->backup_imr = 0;
	port->uart.line = ret;

	ret = atmel_init_port(port, pdev);
	if (ret)
		goto err;

	if (!atmel_use_pdc_rx(&port->uart)) {
		ret = -ENOMEM;
		data = kmalloc(sizeof(struct atmel_uart_char)
				* ATMEL_SERIAL_RINGSIZE, GFP_KERNEL);
		if (!data)
			goto err_alloc_ring;
		port->rx_ring.buf = data;
	}

	ret = uart_add_one_port(&atmel_uart, &port->uart);
	if (ret)
		goto err_add_port;

#ifdef CONFIG_SERIAL_ATMEL_CONSOLE
	if (atmel_is_console_port(&port->uart)
			&& ATMEL_CONSOLE_DEVICE->flags & CON_ENABLED) {
		/*
		 * The serial core enabled the clock for us, so undo
		 * the clk_prepare_enable() in atmel_console_setup()
		 */
		clk_disable_unprepare(port->clk);
	}
#endif

	device_init_wakeup(&pdev->dev, 1);
	platform_set_drvdata(pdev, port);

	if (port->rs485.flags & SER_RS485_ENABLED) {
		UART_PUT_MR(&port->uart, ATMEL_US_USMODE_NORMAL);
		UART_PUT_CR(&port->uart, ATMEL_US_RTSEN);
	}

	/*
	 * Get port name of usart or uart
	 */
	atmel_get_ip_name(&port->uart);

	return 0;

err_add_port:
	kfree(port->rx_ring.buf);
	port->rx_ring.buf = NULL;
err_alloc_ring:
	if (!atmel_is_console_port(&port->uart)) {
		clk_put(port->clk);
		port->clk = NULL;
	}
err:
	return ret;
}

static int atmel_serial_remove(struct platform_device *pdev)
{
	struct uart_port *port = platform_get_drvdata(pdev);
	struct atmel_uart_port *atmel_port = to_atmel_uart_port(port);
	int ret = 0;

	device_init_wakeup(&pdev->dev, 0);

	ret = uart_remove_one_port(&atmel_uart, port);

	tasklet_kill(&atmel_port->tasklet);
	kfree(atmel_port->rx_ring.buf);

	/* "port" is allocated statically, so we shouldn't free it */

	clear_bit(port->line, atmel_ports_in_use);

	clk_put(atmel_port->clk);

	return ret;
}

static struct platform_driver atmel_serial_driver = {
	.probe		= atmel_serial_probe,
	.remove		= atmel_serial_remove,
	.suspend	= atmel_serial_suspend,
	.resume		= atmel_serial_resume,
	.driver		= {
		.name	= "atmel_usart",
		.owner	= THIS_MODULE,
		.of_match_table	= of_match_ptr(atmel_serial_dt_ids),
	},
};

static int __init atmel_serial_init(void)
{
	int ret;

	ret = uart_register_driver(&atmel_uart);
	if (ret)
		return ret;

	ret = platform_driver_register(&atmel_serial_driver);
	if (ret)
		uart_unregister_driver(&atmel_uart);

	return ret;
}

static void __exit atmel_serial_exit(void)
{
	platform_driver_unregister(&atmel_serial_driver);
	uart_unregister_driver(&atmel_uart);
}

module_init(atmel_serial_init);
module_exit(atmel_serial_exit);

MODULE_AUTHOR("Rick Bronson");
MODULE_DESCRIPTION("Atmel AT91 / AT32 serial port driver");
MODULE_LICENSE("GPL");
MODULE_ALIAS("platform:atmel_usart");<|MERGE_RESOLUTION|>--- conflicted
+++ resolved
@@ -1519,9 +1519,6 @@
 		dev_dbg(port->dev, "This is uart\n");
 		atmel_port->is_usart = false;
 	} else {
-<<<<<<< HEAD
-		dev_err(port->dev, "Not supported ip name, set to uart\n");
-=======
 		/* fallback for older SoCs: use version field */
 		version = UART_GET_IP_VERSION(port);
 		switch (version) {
@@ -1538,7 +1535,6 @@
 		default:
 			dev_err(port->dev, "Not supported ip name nor version, set to uart\n");
 		}
->>>>>>> 80d8611d
 	}
 }
 
