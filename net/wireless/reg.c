/*
 * Copyright 2002-2005, Instant802 Networks, Inc.
 * Copyright 2005-2006, Devicescape Software, Inc.
 * Copyright 2007	Johannes Berg <johannes@sipsolutions.net>
 * Copyright 2008	Luis R. Rodriguez <lrodriguz@atheros.com>
 *
 * This program is free software; you can redistribute it and/or modify
 * it under the terms of the GNU General Public License version 2 as
 * published by the Free Software Foundation.
 */

/**
 * DOC: Wireless regulatory infrastructure
 *
 * The usual implementation is for a driver to read a device EEPROM to
 * determine which regulatory domain it should be operating under, then
 * looking up the allowable channels in a driver-local table and finally
 * registering those channels in the wiphy structure.
 *
 * Another set of compliance enforcement is for drivers to use their
 * own compliance limits which can be stored on the EEPROM. The host
 * driver or firmware may ensure these are used.
 *
 * In addition to all this we provide an extra layer of regulatory
 * conformance. For drivers which do not have any regulatory
 * information CRDA provides the complete regulatory solution.
 * For others it provides a community effort on further restrictions
 * to enhance compliance.
 *
 * Note: When number of rules --> infinity we will not be able to
 * index on alpha2 any more, instead we'll probably have to
 * rely on some SHA1 checksum of the regdomain for example.
 *
 */
#include <linux/kernel.h>
#include <linux/list.h>
#include <linux/random.h>
#include <linux/nl80211.h>
#include <linux/platform_device.h>
#include <net/wireless.h>
#include <net/cfg80211.h>
#include "core.h"
#include "reg.h"
#include "nl80211.h"

/* Receipt of information from last regulatory request */
static struct regulatory_request *last_request;

/* To trigger userspace events */
static struct platform_device *reg_pdev;

/* Keep the ordering from large to small */
static u32 supported_bandwidths[] = {
	MHZ_TO_KHZ(40),
	MHZ_TO_KHZ(20),
};

/*
 * Central wireless core regulatory domains, we only need two,
 * the current one and a world regulatory domain in case we have no
 * information to give us an alpha2
 */
const struct ieee80211_regdomain *cfg80211_regdomain;

/*
 * We use this as a place for the rd structure built from the
 * last parsed country IE to rest until CRDA gets back to us with
 * what it thinks should apply for the same country
 */
static const struct ieee80211_regdomain *country_ie_regdomain;

/* Used to queue up regulatory hints */
static LIST_HEAD(reg_requests_list);
static spinlock_t reg_requests_lock;

/* Used to queue up beacon hints for review */
static LIST_HEAD(reg_pending_beacons);
static spinlock_t reg_pending_beacons_lock;

/* Used to keep track of processed beacon hints */
static LIST_HEAD(reg_beacon_list);

struct reg_beacon {
	struct list_head list;
	struct ieee80211_channel chan;
};

/* We keep a static world regulatory domain in case of the absence of CRDA */
static const struct ieee80211_regdomain world_regdom = {
	.n_reg_rules = 5,
	.alpha2 =  "00",
	.reg_rules = {
		/* IEEE 802.11b/g, channels 1..11 */
		REG_RULE(2412-10, 2462+10, 40, 6, 20, 0),
		/* IEEE 802.11b/g, channels 12..13. No HT40
		 * channel fits here. */
		REG_RULE(2467-10, 2472+10, 20, 6, 20,
			NL80211_RRF_PASSIVE_SCAN |
			NL80211_RRF_NO_IBSS),
		/* IEEE 802.11 channel 14 - Only JP enables
		 * this and for 802.11b only */
		REG_RULE(2484-10, 2484+10, 20, 6, 20,
			NL80211_RRF_PASSIVE_SCAN |
			NL80211_RRF_NO_IBSS |
			NL80211_RRF_NO_OFDM),
		/* IEEE 802.11a, channel 36..48 */
		REG_RULE(5180-10, 5240+10, 40, 6, 20,
                        NL80211_RRF_PASSIVE_SCAN |
                        NL80211_RRF_NO_IBSS),

		/* NB: 5260 MHz - 5700 MHz requies DFS */

		/* IEEE 802.11a, channel 149..165 */
		REG_RULE(5745-10, 5825+10, 40, 6, 20,
			NL80211_RRF_PASSIVE_SCAN |
			NL80211_RRF_NO_IBSS),
	}
};

static const struct ieee80211_regdomain *cfg80211_world_regdom =
	&world_regdom;

#ifdef CONFIG_WIRELESS_OLD_REGULATORY
static char *ieee80211_regdom = "US";
#else
static char *ieee80211_regdom = "00";
#endif

module_param(ieee80211_regdom, charp, 0444);
MODULE_PARM_DESC(ieee80211_regdom, "IEEE 802.11 regulatory domain code");

#ifdef CONFIG_WIRELESS_OLD_REGULATORY
/*
 * We assume 40 MHz bandwidth for the old regulatory work.
 * We make emphasis we are using the exact same frequencies
 * as before
 */

static const struct ieee80211_regdomain us_regdom = {
	.n_reg_rules = 6,
	.alpha2 =  "US",
	.reg_rules = {
		/* IEEE 802.11b/g, channels 1..11 */
		REG_RULE(2412-10, 2462+10, 40, 6, 27, 0),
		/* IEEE 802.11a, channel 36 */
		REG_RULE(5180-10, 5180+10, 40, 6, 23, 0),
		/* IEEE 802.11a, channel 40 */
		REG_RULE(5200-10, 5200+10, 40, 6, 23, 0),
		/* IEEE 802.11a, channel 44 */
		REG_RULE(5220-10, 5220+10, 40, 6, 23, 0),
		/* IEEE 802.11a, channels 48..64 */
		REG_RULE(5240-10, 5320+10, 40, 6, 23, 0),
		/* IEEE 802.11a, channels 149..165, outdoor */
		REG_RULE(5745-10, 5825+10, 40, 6, 30, 0),
	}
};

static const struct ieee80211_regdomain jp_regdom = {
	.n_reg_rules = 3,
	.alpha2 =  "JP",
	.reg_rules = {
		/* IEEE 802.11b/g, channels 1..14 */
		REG_RULE(2412-10, 2484+10, 40, 6, 20, 0),
		/* IEEE 802.11a, channels 34..48 */
		REG_RULE(5170-10, 5240+10, 40, 6, 20,
			NL80211_RRF_PASSIVE_SCAN),
		/* IEEE 802.11a, channels 52..64 */
		REG_RULE(5260-10, 5320+10, 40, 6, 20,
			NL80211_RRF_NO_IBSS |
			NL80211_RRF_DFS),
	}
};

static const struct ieee80211_regdomain eu_regdom = {
	.n_reg_rules = 6,
	/*
	 * This alpha2 is bogus, we leave it here just for stupid
	 * backward compatibility
	 */
	.alpha2 =  "EU",
	.reg_rules = {
		/* IEEE 802.11b/g, channels 1..13 */
		REG_RULE(2412-10, 2472+10, 40, 6, 20, 0),
		/* IEEE 802.11a, channel 36 */
		REG_RULE(5180-10, 5180+10, 40, 6, 23,
			NL80211_RRF_PASSIVE_SCAN),
		/* IEEE 802.11a, channel 40 */
		REG_RULE(5200-10, 5200+10, 40, 6, 23,
			NL80211_RRF_PASSIVE_SCAN),
		/* IEEE 802.11a, channel 44 */
		REG_RULE(5220-10, 5220+10, 40, 6, 23,
			NL80211_RRF_PASSIVE_SCAN),
		/* IEEE 802.11a, channels 48..64 */
		REG_RULE(5240-10, 5320+10, 40, 6, 20,
			NL80211_RRF_NO_IBSS |
			NL80211_RRF_DFS),
		/* IEEE 802.11a, channels 100..140 */
		REG_RULE(5500-10, 5700+10, 40, 6, 30,
			NL80211_RRF_NO_IBSS |
			NL80211_RRF_DFS),
	}
};

static const struct ieee80211_regdomain *static_regdom(char *alpha2)
{
	if (alpha2[0] == 'U' && alpha2[1] == 'S')
		return &us_regdom;
	if (alpha2[0] == 'J' && alpha2[1] == 'P')
		return &jp_regdom;
	if (alpha2[0] == 'E' && alpha2[1] == 'U')
		return &eu_regdom;
	/* Default, as per the old rules */
	return &us_regdom;
}

static bool is_old_static_regdom(const struct ieee80211_regdomain *rd)
{
	if (rd == &us_regdom || rd == &jp_regdom || rd == &eu_regdom)
		return true;
	return false;
}
#else
static inline bool is_old_static_regdom(const struct ieee80211_regdomain *rd)
{
	return false;
}
#endif

static void reset_regdomains(void)
{
	/* avoid freeing static information or freeing something twice */
	if (cfg80211_regdomain == cfg80211_world_regdom)
		cfg80211_regdomain = NULL;
	if (cfg80211_world_regdom == &world_regdom)
		cfg80211_world_regdom = NULL;
	if (cfg80211_regdomain == &world_regdom)
		cfg80211_regdomain = NULL;
	if (is_old_static_regdom(cfg80211_regdomain))
		cfg80211_regdomain = NULL;

	kfree(cfg80211_regdomain);
	kfree(cfg80211_world_regdom);

	cfg80211_world_regdom = &world_regdom;
	cfg80211_regdomain = NULL;
}

/*
 * Dynamic world regulatory domain requested by the wireless
 * core upon initialization
 */
static void update_world_regdomain(const struct ieee80211_regdomain *rd)
{
	BUG_ON(!last_request);

	reset_regdomains();

	cfg80211_world_regdom = rd;
	cfg80211_regdomain = rd;
}

bool is_world_regdom(const char *alpha2)
{
	if (!alpha2)
		return false;
	if (alpha2[0] == '0' && alpha2[1] == '0')
		return true;
	return false;
}

static bool is_alpha2_set(const char *alpha2)
{
	if (!alpha2)
		return false;
	if (alpha2[0] != 0 && alpha2[1] != 0)
		return true;
	return false;
}

static bool is_alpha_upper(char letter)
{
	/* ASCII A - Z */
	if (letter >= 65 && letter <= 90)
		return true;
	return false;
}

static bool is_unknown_alpha2(const char *alpha2)
{
	if (!alpha2)
		return false;
	/*
	 * Special case where regulatory domain was built by driver
	 * but a specific alpha2 cannot be determined
	 */
	if (alpha2[0] == '9' && alpha2[1] == '9')
		return true;
	return false;
}

static bool is_intersected_alpha2(const char *alpha2)
{
	if (!alpha2)
		return false;
	/*
	 * Special case where regulatory domain is the
	 * result of an intersection between two regulatory domain
	 * structures
	 */
	if (alpha2[0] == '9' && alpha2[1] == '8')
		return true;
	return false;
}

static bool is_an_alpha2(const char *alpha2)
{
	if (!alpha2)
		return false;
	if (is_alpha_upper(alpha2[0]) && is_alpha_upper(alpha2[1]))
		return true;
	return false;
}

static bool alpha2_equal(const char *alpha2_x, const char *alpha2_y)
{
	if (!alpha2_x || !alpha2_y)
		return false;
	if (alpha2_x[0] == alpha2_y[0] &&
		alpha2_x[1] == alpha2_y[1])
		return true;
	return false;
}

static bool regdom_changes(const char *alpha2)
{
	assert_cfg80211_lock();

	if (!cfg80211_regdomain)
		return true;
	if (alpha2_equal(cfg80211_regdomain->alpha2, alpha2))
		return false;
	return true;
}

/**
 * country_ie_integrity_changes - tells us if the country IE has changed
 * @checksum: checksum of country IE of fields we are interested in
 *
 * If the country IE has not changed you can ignore it safely. This is
 * useful to determine if two devices are seeing two different country IEs
 * even on the same alpha2. Note that this will return false if no IE has
 * been set on the wireless core yet.
 */
static bool country_ie_integrity_changes(u32 checksum)
{
	/* If no IE has been set then the checksum doesn't change */
	if (unlikely(!last_request->country_ie_checksum))
		return false;
	if (unlikely(last_request->country_ie_checksum != checksum))
		return true;
	return false;
}

/*
 * This lets us keep regulatory code which is updated on a regulatory
 * basis in userspace.
 */
static int call_crda(const char *alpha2)
{
	char country_env[9 + 2] = "COUNTRY=";
	char *envp[] = {
		country_env,
		NULL
	};

	if (!is_world_regdom((char *) alpha2))
		printk(KERN_INFO "cfg80211: Calling CRDA for country: %c%c\n",
			alpha2[0], alpha2[1]);
	else
		printk(KERN_INFO "cfg80211: Calling CRDA to update world "
			"regulatory domain\n");

	country_env[8] = alpha2[0];
	country_env[9] = alpha2[1];

	return kobject_uevent_env(&reg_pdev->dev.kobj, KOBJ_CHANGE, envp);
}

/* Used by nl80211 before kmalloc'ing our regulatory domain */
bool reg_is_valid_request(const char *alpha2)
{
	if (!last_request)
		return false;

	return alpha2_equal(last_request->alpha2, alpha2);
}

/* Sanity check on a regulatory rule */
static bool is_valid_reg_rule(const struct ieee80211_reg_rule *rule)
{
	const struct ieee80211_freq_range *freq_range = &rule->freq_range;
	u32 freq_diff;

	if (freq_range->start_freq_khz <= 0 || freq_range->end_freq_khz <= 0)
		return false;

	if (freq_range->start_freq_khz > freq_range->end_freq_khz)
		return false;

	freq_diff = freq_range->end_freq_khz - freq_range->start_freq_khz;

	if (freq_range->end_freq_khz <= freq_range->start_freq_khz ||
			freq_range->max_bandwidth_khz > freq_diff)
		return false;

	return true;
}

static bool is_valid_rd(const struct ieee80211_regdomain *rd)
{
	const struct ieee80211_reg_rule *reg_rule = NULL;
	unsigned int i;

	if (!rd->n_reg_rules)
		return false;

	if (WARN_ON(rd->n_reg_rules > NL80211_MAX_SUPP_REG_RULES))
		return false;

	for (i = 0; i < rd->n_reg_rules; i++) {
		reg_rule = &rd->reg_rules[i];
		if (!is_valid_reg_rule(reg_rule))
			return false;
	}

	return true;
}

/* Returns value in KHz */
static u32 freq_max_bandwidth(const struct ieee80211_freq_range *freq_range,
	u32 freq)
{
	unsigned int i;
	for (i = 0; i < ARRAY_SIZE(supported_bandwidths); i++) {
		u32 start_freq_khz = freq - supported_bandwidths[i]/2;
		u32 end_freq_khz = freq + supported_bandwidths[i]/2;
		if (start_freq_khz >= freq_range->start_freq_khz &&
			end_freq_khz <= freq_range->end_freq_khz)
			return supported_bandwidths[i];
	}
	return 0;
}

/**
 * freq_in_rule_band - tells us if a frequency is in a frequency band
 * @freq_range: frequency rule we want to query
 * @freq_khz: frequency we are inquiring about
 *
 * This lets us know if a specific frequency rule is or is not relevant to
 * a specific frequency's band. Bands are device specific and artificial
 * definitions (the "2.4 GHz band" and the "5 GHz band"), however it is
 * safe for now to assume that a frequency rule should not be part of a
 * frequency's band if the start freq or end freq are off by more than 2 GHz.
 * This resolution can be lowered and should be considered as we add
 * regulatory rule support for other "bands".
 **/
static bool freq_in_rule_band(const struct ieee80211_freq_range *freq_range,
	u32 freq_khz)
{
#define ONE_GHZ_IN_KHZ	1000000
	if (abs(freq_khz - freq_range->start_freq_khz) <= (2 * ONE_GHZ_IN_KHZ))
		return true;
	if (abs(freq_khz - freq_range->end_freq_khz) <= (2 * ONE_GHZ_IN_KHZ))
		return true;
	return false;
#undef ONE_GHZ_IN_KHZ
}

/*
 * Converts a country IE to a regulatory domain. A regulatory domain
 * structure has a lot of information which the IE doesn't yet have,
 * so for the other values we use upper max values as we will intersect
 * with our userspace regulatory agent to get lower bounds.
 */
static struct ieee80211_regdomain *country_ie_2_rd(
				u8 *country_ie,
				u8 country_ie_len,
				u32 *checksum)
{
	struct ieee80211_regdomain *rd = NULL;
	unsigned int i = 0;
	char alpha2[2];
	u32 flags = 0;
	u32 num_rules = 0, size_of_regd = 0;
	u8 *triplets_start = NULL;
	u8 len_at_triplet = 0;
	/* the last channel we have registered in a subband (triplet) */
	int last_sub_max_channel = 0;

	*checksum = 0xDEADBEEF;

	/* Country IE requirements */
	BUG_ON(country_ie_len < IEEE80211_COUNTRY_IE_MIN_LEN ||
		country_ie_len & 0x01);

	alpha2[0] = country_ie[0];
	alpha2[1] = country_ie[1];

	/*
	 * Third octet can be:
	 *    'I' - Indoor
	 *    'O' - Outdoor
	 *
	 *  anything else we assume is no restrictions
	 */
	if (country_ie[2] == 'I')
		flags = NL80211_RRF_NO_OUTDOOR;
	else if (country_ie[2] == 'O')
		flags = NL80211_RRF_NO_INDOOR;

	country_ie += 3;
	country_ie_len -= 3;

	triplets_start = country_ie;
	len_at_triplet = country_ie_len;

	*checksum ^= ((flags ^ alpha2[0] ^ alpha2[1]) << 8);

	/*
	 * We need to build a reg rule for each triplet, but first we must
	 * calculate the number of reg rules we will need. We will need one
	 * for each channel subband
	 */
	while (country_ie_len >= 3) {
		int end_channel = 0;
		struct ieee80211_country_ie_triplet *triplet =
			(struct ieee80211_country_ie_triplet *) country_ie;
		int cur_sub_max_channel = 0, cur_channel = 0;

		if (triplet->ext.reg_extension_id >=
				IEEE80211_COUNTRY_EXTENSION_ID) {
			country_ie += 3;
			country_ie_len -= 3;
			continue;
		}

		/* 2 GHz */
		if (triplet->chans.first_channel <= 14)
			end_channel = triplet->chans.first_channel +
				triplet->chans.num_channels;
		else
			/*
			 * 5 GHz -- For example in country IEs if the first
			 * channel given is 36 and the number of channels is 4
			 * then the individual channel numbers defined for the
			 * 5 GHz PHY by these parameters are: 36, 40, 44, and 48
			 * and not 36, 37, 38, 39.
			 *
			 * See: http://tinyurl.com/11d-clarification
			 */
			end_channel =  triplet->chans.first_channel +
				(4 * (triplet->chans.num_channels - 1));

		cur_channel = triplet->chans.first_channel;
		cur_sub_max_channel = end_channel;

		/* Basic sanity check */
		if (cur_sub_max_channel < cur_channel)
			return NULL;

		/*
		 * Do not allow overlapping channels. Also channels
		 * passed in each subband must be monotonically
		 * increasing
		 */
		if (last_sub_max_channel) {
			if (cur_channel <= last_sub_max_channel)
				return NULL;
			if (cur_sub_max_channel <= last_sub_max_channel)
				return NULL;
		}

		/*
		 * When dot11RegulatoryClassesRequired is supported
		 * we can throw ext triplets as part of this soup,
		 * for now we don't care when those change as we
		 * don't support them
		 */
		*checksum ^= ((cur_channel ^ cur_sub_max_channel) << 8) |
		  ((cur_sub_max_channel ^ cur_sub_max_channel) << 16) |
		  ((triplet->chans.max_power ^ cur_sub_max_channel) << 24);

		last_sub_max_channel = cur_sub_max_channel;

		country_ie += 3;
		country_ie_len -= 3;
		num_rules++;

		/*
		 * Note: this is not a IEEE requirement but
		 * simply a memory requirement
		 */
		if (num_rules > NL80211_MAX_SUPP_REG_RULES)
			return NULL;
	}

	country_ie = triplets_start;
	country_ie_len = len_at_triplet;

	size_of_regd = sizeof(struct ieee80211_regdomain) +
		(num_rules * sizeof(struct ieee80211_reg_rule));

	rd = kzalloc(size_of_regd, GFP_KERNEL);
	if (!rd)
		return NULL;

	rd->n_reg_rules = num_rules;
	rd->alpha2[0] = alpha2[0];
	rd->alpha2[1] = alpha2[1];

	/* This time around we fill in the rd */
	while (country_ie_len >= 3) {
		int end_channel = 0;
		struct ieee80211_country_ie_triplet *triplet =
			(struct ieee80211_country_ie_triplet *) country_ie;
		struct ieee80211_reg_rule *reg_rule = NULL;
		struct ieee80211_freq_range *freq_range = NULL;
		struct ieee80211_power_rule *power_rule = NULL;

		/*
		 * Must parse if dot11RegulatoryClassesRequired is true,
		 * we don't support this yet
		 */
		if (triplet->ext.reg_extension_id >=
				IEEE80211_COUNTRY_EXTENSION_ID) {
			country_ie += 3;
			country_ie_len -= 3;
			continue;
		}

		reg_rule = &rd->reg_rules[i];
		freq_range = &reg_rule->freq_range;
		power_rule = &reg_rule->power_rule;

		reg_rule->flags = flags;

		/* 2 GHz */
		if (triplet->chans.first_channel <= 14)
			end_channel = triplet->chans.first_channel +
				triplet->chans.num_channels;
		else
			end_channel =  triplet->chans.first_channel +
				(4 * (triplet->chans.num_channels - 1));

		/*
		 * The +10 is since the regulatory domain expects
		 * the actual band edge, not the center of freq for
		 * its start and end freqs, assuming 20 MHz bandwidth on
		 * the channels passed
		 */
		freq_range->start_freq_khz =
			MHZ_TO_KHZ(ieee80211_channel_to_frequency(
				triplet->chans.first_channel) - 10);
		freq_range->end_freq_khz =
			MHZ_TO_KHZ(ieee80211_channel_to_frequency(
				end_channel) + 10);

		/*
		 * These are large arbitrary values we use to intersect later.
		 * Increment this if we ever support >= 40 MHz channels
		 * in IEEE 802.11
		 */
		freq_range->max_bandwidth_khz = MHZ_TO_KHZ(40);
		power_rule->max_antenna_gain = DBI_TO_MBI(100);
		power_rule->max_eirp = DBM_TO_MBM(100);

		country_ie += 3;
		country_ie_len -= 3;
		i++;

		BUG_ON(i > NL80211_MAX_SUPP_REG_RULES);
	}

	return rd;
}


/*
 * Helper for regdom_intersect(), this does the real
 * mathematical intersection fun
 */
static int reg_rules_intersect(
	const struct ieee80211_reg_rule *rule1,
	const struct ieee80211_reg_rule *rule2,
	struct ieee80211_reg_rule *intersected_rule)
{
	const struct ieee80211_freq_range *freq_range1, *freq_range2;
	struct ieee80211_freq_range *freq_range;
	const struct ieee80211_power_rule *power_rule1, *power_rule2;
	struct ieee80211_power_rule *power_rule;
	u32 freq_diff;

	freq_range1 = &rule1->freq_range;
	freq_range2 = &rule2->freq_range;
	freq_range = &intersected_rule->freq_range;

	power_rule1 = &rule1->power_rule;
	power_rule2 = &rule2->power_rule;
	power_rule = &intersected_rule->power_rule;

	freq_range->start_freq_khz = max(freq_range1->start_freq_khz,
		freq_range2->start_freq_khz);
	freq_range->end_freq_khz = min(freq_range1->end_freq_khz,
		freq_range2->end_freq_khz);
	freq_range->max_bandwidth_khz = min(freq_range1->max_bandwidth_khz,
		freq_range2->max_bandwidth_khz);

	freq_diff = freq_range->end_freq_khz - freq_range->start_freq_khz;
	if (freq_range->max_bandwidth_khz > freq_diff)
		freq_range->max_bandwidth_khz = freq_diff;

	power_rule->max_eirp = min(power_rule1->max_eirp,
		power_rule2->max_eirp);
	power_rule->max_antenna_gain = min(power_rule1->max_antenna_gain,
		power_rule2->max_antenna_gain);

	intersected_rule->flags = (rule1->flags | rule2->flags);

	if (!is_valid_reg_rule(intersected_rule))
		return -EINVAL;

	return 0;
}

/**
 * regdom_intersect - do the intersection between two regulatory domains
 * @rd1: first regulatory domain
 * @rd2: second regulatory domain
 *
 * Use this function to get the intersection between two regulatory domains.
 * Once completed we will mark the alpha2 for the rd as intersected, "98",
 * as no one single alpha2 can represent this regulatory domain.
 *
 * Returns a pointer to the regulatory domain structure which will hold the
 * resulting intersection of rules between rd1 and rd2. We will
 * kzalloc() this structure for you.
 */
static struct ieee80211_regdomain *regdom_intersect(
	const struct ieee80211_regdomain *rd1,
	const struct ieee80211_regdomain *rd2)
{
	int r, size_of_regd;
	unsigned int x, y;
	unsigned int num_rules = 0, rule_idx = 0;
	const struct ieee80211_reg_rule *rule1, *rule2;
	struct ieee80211_reg_rule *intersected_rule;
	struct ieee80211_regdomain *rd;
	/* This is just a dummy holder to help us count */
	struct ieee80211_reg_rule irule;

	/* Uses the stack temporarily for counter arithmetic */
	intersected_rule = &irule;

	memset(intersected_rule, 0, sizeof(struct ieee80211_reg_rule));

	if (!rd1 || !rd2)
		return NULL;

	/*
	 * First we get a count of the rules we'll need, then we actually
	 * build them. This is to so we can malloc() and free() a
	 * regdomain once. The reason we use reg_rules_intersect() here
	 * is it will return -EINVAL if the rule computed makes no sense.
	 * All rules that do check out OK are valid.
	 */

	for (x = 0; x < rd1->n_reg_rules; x++) {
		rule1 = &rd1->reg_rules[x];
		for (y = 0; y < rd2->n_reg_rules; y++) {
			rule2 = &rd2->reg_rules[y];
			if (!reg_rules_intersect(rule1, rule2,
					intersected_rule))
				num_rules++;
			memset(intersected_rule, 0,
					sizeof(struct ieee80211_reg_rule));
		}
	}

	if (!num_rules)
		return NULL;

	size_of_regd = sizeof(struct ieee80211_regdomain) +
		((num_rules + 1) * sizeof(struct ieee80211_reg_rule));

	rd = kzalloc(size_of_regd, GFP_KERNEL);
	if (!rd)
		return NULL;

	for (x = 0; x < rd1->n_reg_rules; x++) {
		rule1 = &rd1->reg_rules[x];
		for (y = 0; y < rd2->n_reg_rules; y++) {
			rule2 = &rd2->reg_rules[y];
			/*
			 * This time around instead of using the stack lets
			 * write to the target rule directly saving ourselves
			 * a memcpy()
			 */
			intersected_rule = &rd->reg_rules[rule_idx];
			r = reg_rules_intersect(rule1, rule2,
				intersected_rule);
			/*
			 * No need to memset here the intersected rule here as
			 * we're not using the stack anymore
			 */
			if (r)
				continue;
			rule_idx++;
		}
	}

	if (rule_idx != num_rules) {
		kfree(rd);
		return NULL;
	}

	rd->n_reg_rules = num_rules;
	rd->alpha2[0] = '9';
	rd->alpha2[1] = '8';

	return rd;
}

/*
 * XXX: add support for the rest of enum nl80211_reg_rule_flags, we may
 * want to just have the channel structure use these
 */
static u32 map_regdom_flags(u32 rd_flags)
{
	u32 channel_flags = 0;
	if (rd_flags & NL80211_RRF_PASSIVE_SCAN)
		channel_flags |= IEEE80211_CHAN_PASSIVE_SCAN;
	if (rd_flags & NL80211_RRF_NO_IBSS)
		channel_flags |= IEEE80211_CHAN_NO_IBSS;
	if (rd_flags & NL80211_RRF_DFS)
		channel_flags |= IEEE80211_CHAN_RADAR;
	return channel_flags;
}

static int freq_reg_info_regd(struct wiphy *wiphy,
			      u32 center_freq,
			      u32 *bandwidth,
			      const struct ieee80211_reg_rule **reg_rule,
			      const struct ieee80211_regdomain *custom_regd)
{
	int i;
	bool band_rule_found = false;
	const struct ieee80211_regdomain *regd;
	u32 max_bandwidth = 0;

	regd = custom_regd ? custom_regd : cfg80211_regdomain;

	/*
	 * Follow the driver's regulatory domain, if present, unless a country
	 * IE has been processed or a user wants to help complaince further
	 */
	if (last_request->initiator != NL80211_REGDOM_SET_BY_COUNTRY_IE &&
	    last_request->initiator != NL80211_REGDOM_SET_BY_USER &&
	    wiphy->regd)
		regd = wiphy->regd;

	if (!regd)
		return -EINVAL;

	for (i = 0; i < regd->n_reg_rules; i++) {
		const struct ieee80211_reg_rule *rr;
		const struct ieee80211_freq_range *fr = NULL;
		const struct ieee80211_power_rule *pr = NULL;

		rr = &regd->reg_rules[i];
		fr = &rr->freq_range;
		pr = &rr->power_rule;

		/*
		 * We only need to know if one frequency rule was
		 * was in center_freq's band, that's enough, so lets
		 * not overwrite it once found
		 */
		if (!band_rule_found)
			band_rule_found = freq_in_rule_band(fr, center_freq);

		max_bandwidth = freq_max_bandwidth(fr, center_freq);

		if (max_bandwidth && *bandwidth <= max_bandwidth) {
			*reg_rule = rr;
			*bandwidth = max_bandwidth;
			break;
		}
	}

	if (!band_rule_found)
		return -ERANGE;

	return !max_bandwidth;
}
EXPORT_SYMBOL(freq_reg_info);

int freq_reg_info(struct wiphy *wiphy, u32 center_freq, u32 *bandwidth,
			 const struct ieee80211_reg_rule **reg_rule)
{
	return freq_reg_info_regd(wiphy, center_freq,
		bandwidth, reg_rule, NULL);
}

static void handle_channel(struct wiphy *wiphy, enum ieee80211_band band,
			   unsigned int chan_idx)
{
	int r;
	u32 flags;
	u32 max_bandwidth = 0;
	const struct ieee80211_reg_rule *reg_rule = NULL;
	const struct ieee80211_power_rule *power_rule = NULL;
	struct ieee80211_supported_band *sband;
	struct ieee80211_channel *chan;
	struct wiphy *request_wiphy = NULL;

	assert_cfg80211_lock();

	request_wiphy = wiphy_idx_to_wiphy(last_request->wiphy_idx);

	sband = wiphy->bands[band];
	BUG_ON(chan_idx >= sband->n_channels);
	chan = &sband->channels[chan_idx];

	flags = chan->orig_flags;

	r = freq_reg_info(wiphy, MHZ_TO_KHZ(chan->center_freq),
		&max_bandwidth, &reg_rule);

	if (r) {
		/*
		 * This means no regulatory rule was found in the country IE
		 * with a frequency range on the center_freq's band, since
		 * IEEE-802.11 allows for a country IE to have a subset of the
		 * regulatory information provided in a country we ignore
		 * disabling the channel unless at least one reg rule was
		 * found on the center_freq's band. For details see this
		 * clarification:
		 *
		 * http://tinyurl.com/11d-clarification
		 */
		if (r == -ERANGE &&
		    last_request->initiator ==
		    NL80211_REGDOM_SET_BY_COUNTRY_IE) {
#ifdef CONFIG_CFG80211_REG_DEBUG
			printk(KERN_DEBUG "cfg80211: Leaving channel %d MHz "
				"intact on %s - no rule found in band on "
				"Country IE\n",
				chan->center_freq, wiphy_name(wiphy));
#endif
		} else {
		/*
		 * In this case we know the country IE has at least one reg rule
		 * for the band so we respect its band definitions
		 */
#ifdef CONFIG_CFG80211_REG_DEBUG
			if (last_request->initiator ==
			    NL80211_REGDOM_SET_BY_COUNTRY_IE)
				printk(KERN_DEBUG "cfg80211: Disabling "
					"channel %d MHz on %s due to "
					"Country IE\n",
					chan->center_freq, wiphy_name(wiphy));
#endif
			flags |= IEEE80211_CHAN_DISABLED;
			chan->flags = flags;
		}
		return;
	}

	power_rule = &reg_rule->power_rule;

	if (last_request->initiator == NL80211_REGDOM_SET_BY_DRIVER &&
	    request_wiphy && request_wiphy == wiphy &&
	    request_wiphy->strict_regulatory) {
		/*
		 * This gaurantees the driver's requested regulatory domain
		 * will always be used as a base for further regulatory
		 * settings
		 */
		chan->flags = chan->orig_flags =
			map_regdom_flags(reg_rule->flags);
		chan->max_antenna_gain = chan->orig_mag =
			(int) MBI_TO_DBI(power_rule->max_antenna_gain);
		chan->max_bandwidth = KHZ_TO_MHZ(max_bandwidth);
		chan->max_power = chan->orig_mpwr =
			(int) MBM_TO_DBM(power_rule->max_eirp);
		return;
	}

	chan->flags = flags | map_regdom_flags(reg_rule->flags);
	chan->max_antenna_gain = min(chan->orig_mag,
		(int) MBI_TO_DBI(power_rule->max_antenna_gain));
	chan->max_bandwidth = KHZ_TO_MHZ(max_bandwidth);
	if (chan->orig_mpwr)
		chan->max_power = min(chan->orig_mpwr,
			(int) MBM_TO_DBM(power_rule->max_eirp));
	else
		chan->max_power = (int) MBM_TO_DBM(power_rule->max_eirp);
}

static void handle_band(struct wiphy *wiphy, enum ieee80211_band band)
{
	unsigned int i;
	struct ieee80211_supported_band *sband;

	BUG_ON(!wiphy->bands[band]);
	sband = wiphy->bands[band];

	for (i = 0; i < sband->n_channels; i++)
		handle_channel(wiphy, band, i);
}

static bool ignore_reg_update(struct wiphy *wiphy,
			      enum nl80211_reg_initiator initiator)
{
	if (!last_request)
		return true;
	if (initiator == NL80211_REGDOM_SET_BY_CORE &&
		  wiphy->custom_regulatory)
		return true;
	/*
	 * wiphy->regd will be set once the device has its own
	 * desired regulatory domain set
	 */
	if (wiphy->strict_regulatory && !wiphy->regd &&
	    !is_world_regdom(last_request->alpha2))
		return true;
	return false;
}

static void update_all_wiphy_regulatory(enum nl80211_reg_initiator initiator)
{
	struct cfg80211_registered_device *drv;

	list_for_each_entry(drv, &cfg80211_drv_list, list)
		wiphy_update_regulatory(&drv->wiphy, initiator);
}

static void handle_reg_beacon(struct wiphy *wiphy,
			      unsigned int chan_idx,
			      struct reg_beacon *reg_beacon)
{
#ifdef CONFIG_CFG80211_REG_DEBUG
#define REG_DEBUG_BEACON_FLAG(desc) \
	printk(KERN_DEBUG "cfg80211: Enabling " desc " on " \
		"frequency: %d MHz (Ch %d) on %s\n", \
		reg_beacon->chan.center_freq, \
		ieee80211_frequency_to_channel(reg_beacon->chan.center_freq), \
		wiphy_name(wiphy));
#else
#define REG_DEBUG_BEACON_FLAG(desc) do {} while (0)
#endif
	struct ieee80211_supported_band *sband;
	struct ieee80211_channel *chan;

	assert_cfg80211_lock();

	sband = wiphy->bands[reg_beacon->chan.band];
	chan = &sband->channels[chan_idx];

	if (likely(chan->center_freq != reg_beacon->chan.center_freq))
		return;

	if (chan->flags & IEEE80211_CHAN_PASSIVE_SCAN) {
		chan->flags &= ~IEEE80211_CHAN_PASSIVE_SCAN;
		REG_DEBUG_BEACON_FLAG("active scanning");
	}

	if (chan->flags & IEEE80211_CHAN_NO_IBSS) {
		chan->flags &= ~IEEE80211_CHAN_NO_IBSS;
		REG_DEBUG_BEACON_FLAG("beaconing");
	}

	chan->beacon_found = true;
#undef REG_DEBUG_BEACON_FLAG
}

/*
 * Called when a scan on a wiphy finds a beacon on
 * new channel
 */
static void wiphy_update_new_beacon(struct wiphy *wiphy,
				    struct reg_beacon *reg_beacon)
{
	unsigned int i;
	struct ieee80211_supported_band *sband;

	assert_cfg80211_lock();

	if (!wiphy->bands[reg_beacon->chan.band])
		return;

	sband = wiphy->bands[reg_beacon->chan.band];

	for (i = 0; i < sband->n_channels; i++)
		handle_reg_beacon(wiphy, i, reg_beacon);
}

/*
 * Called upon reg changes or a new wiphy is added
 */
static void wiphy_update_beacon_reg(struct wiphy *wiphy)
{
	unsigned int i;
	struct ieee80211_supported_band *sband;
	struct reg_beacon *reg_beacon;

	assert_cfg80211_lock();

	if (list_empty(&reg_beacon_list))
		return;

	list_for_each_entry(reg_beacon, &reg_beacon_list, list) {
		if (!wiphy->bands[reg_beacon->chan.band])
			continue;
		sband = wiphy->bands[reg_beacon->chan.band];
		for (i = 0; i < sband->n_channels; i++)
			handle_reg_beacon(wiphy, i, reg_beacon);
	}
}

static bool reg_is_world_roaming(struct wiphy *wiphy)
{
	if (is_world_regdom(cfg80211_regdomain->alpha2) ||
	    (wiphy->regd && is_world_regdom(wiphy->regd->alpha2)))
		return true;
	if (last_request->initiator != NL80211_REGDOM_SET_BY_COUNTRY_IE &&
	    wiphy->custom_regulatory)
		return true;
	return false;
}

/* Reap the advantages of previously found beacons */
static void reg_process_beacons(struct wiphy *wiphy)
{
	if (!reg_is_world_roaming(wiphy))
		return;
	wiphy_update_beacon_reg(wiphy);
}

void wiphy_update_regulatory(struct wiphy *wiphy,
			     enum nl80211_reg_initiator initiator)
{
	enum ieee80211_band band;

	if (ignore_reg_update(wiphy, initiator))
		goto out;
	for (band = 0; band < IEEE80211_NUM_BANDS; band++) {
		if (wiphy->bands[band])
			handle_band(wiphy, band);
	}
out:
	reg_process_beacons(wiphy);
	if (wiphy->reg_notifier)
		wiphy->reg_notifier(wiphy, last_request);
}

static void handle_channel_custom(struct wiphy *wiphy,
				  enum ieee80211_band band,
				  unsigned int chan_idx,
				  const struct ieee80211_regdomain *regd)
{
	int r;
	u32 max_bandwidth = 0;
	const struct ieee80211_reg_rule *reg_rule = NULL;
	const struct ieee80211_power_rule *power_rule = NULL;
	struct ieee80211_supported_band *sband;
	struct ieee80211_channel *chan;

	sband = wiphy->bands[band];
	BUG_ON(chan_idx >= sband->n_channels);
	chan = &sband->channels[chan_idx];

	r = freq_reg_info_regd(wiphy, MHZ_TO_KHZ(chan->center_freq),
		&max_bandwidth, &reg_rule, regd);

	if (r) {
		chan->flags = IEEE80211_CHAN_DISABLED;
		return;
	}

	power_rule = &reg_rule->power_rule;

	chan->flags |= map_regdom_flags(reg_rule->flags);
	chan->max_antenna_gain = (int) MBI_TO_DBI(power_rule->max_antenna_gain);
	chan->max_bandwidth = KHZ_TO_MHZ(max_bandwidth);
	chan->max_power = (int) MBM_TO_DBM(power_rule->max_eirp);
}

static void handle_band_custom(struct wiphy *wiphy, enum ieee80211_band band,
			       const struct ieee80211_regdomain *regd)
{
	unsigned int i;
	struct ieee80211_supported_band *sband;

	BUG_ON(!wiphy->bands[band]);
	sband = wiphy->bands[band];

	for (i = 0; i < sband->n_channels; i++)
		handle_channel_custom(wiphy, band, i, regd);
}

/* Used by drivers prior to wiphy registration */
void wiphy_apply_custom_regulatory(struct wiphy *wiphy,
				   const struct ieee80211_regdomain *regd)
{
	enum ieee80211_band band;
	for (band = 0; band < IEEE80211_NUM_BANDS; band++) {
		if (wiphy->bands[band])
			handle_band_custom(wiphy, band, regd);
	}
}
EXPORT_SYMBOL(wiphy_apply_custom_regulatory);

static int reg_copy_regd(const struct ieee80211_regdomain **dst_regd,
			 const struct ieee80211_regdomain *src_regd)
{
	struct ieee80211_regdomain *regd;
	int size_of_regd = 0;
	unsigned int i;

	size_of_regd = sizeof(struct ieee80211_regdomain) +
	  ((src_regd->n_reg_rules + 1) * sizeof(struct ieee80211_reg_rule));

	regd = kzalloc(size_of_regd, GFP_KERNEL);
	if (!regd)
		return -ENOMEM;

	memcpy(regd, src_regd, sizeof(struct ieee80211_regdomain));

	for (i = 0; i < src_regd->n_reg_rules; i++)
		memcpy(&regd->reg_rules[i], &src_regd->reg_rules[i],
			sizeof(struct ieee80211_reg_rule));

	*dst_regd = regd;
	return 0;
}

/*
 * Return value which can be used by ignore_request() to indicate
 * it has been determined we should intersect two regulatory domains
 */
#define REG_INTERSECT	1

/* This has the logic which determines when a new request
 * should be ignored. */
static int ignore_request(struct wiphy *wiphy,
			  struct regulatory_request *pending_request)
{
	struct wiphy *last_wiphy = NULL;

	assert_cfg80211_lock();

	/* All initial requests are respected */
	if (!last_request)
		return 0;

	switch (pending_request->initiator) {
	case NL80211_REGDOM_SET_BY_CORE:
		return -EINVAL;
	case NL80211_REGDOM_SET_BY_COUNTRY_IE:

		last_wiphy = wiphy_idx_to_wiphy(last_request->wiphy_idx);

		if (unlikely(!is_an_alpha2(pending_request->alpha2)))
			return -EINVAL;
		if (last_request->initiator ==
		    NL80211_REGDOM_SET_BY_COUNTRY_IE) {
			if (last_wiphy != wiphy) {
				/*
				 * Two cards with two APs claiming different
				 * different Country IE alpha2s. We could
				 * intersect them, but that seems unlikely
				 * to be correct. Reject second one for now.
				 */
				if (regdom_changes(pending_request->alpha2))
					return -EOPNOTSUPP;
				return -EALREADY;
			}
			/*
			 * Two consecutive Country IE hints on the same wiphy.
			 * This should be picked up early by the driver/stack
			 */
			if (WARN_ON(regdom_changes(pending_request->alpha2)))
				return 0;
			return -EALREADY;
		}
		return REG_INTERSECT;
	case NL80211_REGDOM_SET_BY_DRIVER:
		if (last_request->initiator == NL80211_REGDOM_SET_BY_CORE) {
			if (is_old_static_regdom(cfg80211_regdomain))
				return 0;
			if (regdom_changes(pending_request->alpha2))
				return 0;
			return -EALREADY;
		}

		/*
		 * This would happen if you unplug and plug your card
		 * back in or if you add a new device for which the previously
		 * loaded card also agrees on the regulatory domain.
		 */
		if (last_request->initiator == NL80211_REGDOM_SET_BY_DRIVER &&
		    !regdom_changes(pending_request->alpha2))
			return -EALREADY;

		return REG_INTERSECT;
	case NL80211_REGDOM_SET_BY_USER:
		if (last_request->initiator == NL80211_REGDOM_SET_BY_COUNTRY_IE)
			return REG_INTERSECT;
		/*
		 * If the user knows better the user should set the regdom
		 * to their country before the IE is picked up
		 */
		if (last_request->initiator == NL80211_REGDOM_SET_BY_USER &&
			  last_request->intersect)
			return -EOPNOTSUPP;
		/*
		 * Process user requests only after previous user/driver/core
		 * requests have been processed
		 */
		if (last_request->initiator == NL80211_REGDOM_SET_BY_CORE ||
		    last_request->initiator == NL80211_REGDOM_SET_BY_DRIVER ||
		    last_request->initiator == NL80211_REGDOM_SET_BY_USER) {
			if (regdom_changes(last_request->alpha2))
				return -EAGAIN;
		}

		if (!is_old_static_regdom(cfg80211_regdomain) &&
		    !regdom_changes(pending_request->alpha2))
			return -EALREADY;

		return 0;
	}

	return -EINVAL;
}

/**
 * __regulatory_hint - hint to the wireless core a regulatory domain
 * @wiphy: if the hint comes from country information from an AP, this
 *	is required to be set to the wiphy that received the information
 * @pending_request: the regulatory request currently being processed
 *
 * The Wireless subsystem can use this function to hint to the wireless core
 * what it believes should be the current regulatory domain.
 *
 * Returns zero if all went fine, %-EALREADY if a regulatory domain had
 * already been set or other standard error codes.
 *
 * Caller must hold &cfg80211_mutex
 */
static int __regulatory_hint(struct wiphy *wiphy,
			     struct regulatory_request *pending_request)
{
	bool intersect = false;
	int r = 0;

	assert_cfg80211_lock();

	r = ignore_request(wiphy, pending_request);

	if (r == REG_INTERSECT) {
		if (pending_request->initiator ==
		    NL80211_REGDOM_SET_BY_DRIVER) {
			r = reg_copy_regd(&wiphy->regd, cfg80211_regdomain);
			if (r) {
				kfree(pending_request);
				return r;
			}
		}
		intersect = true;
	} else if (r) {
		/*
		 * If the regulatory domain being requested by the
		 * driver has already been set just copy it to the
		 * wiphy
		 */
		if (r == -EALREADY &&
		    pending_request->initiator ==
		    NL80211_REGDOM_SET_BY_DRIVER) {
			r = reg_copy_regd(&wiphy->regd, cfg80211_regdomain);
			if (r) {
				kfree(pending_request);
				return r;
			}
			r = -EALREADY;
			goto new_request;
		}
		kfree(pending_request);
		return r;
	}

new_request:
	kfree(last_request);

	last_request = pending_request;
	last_request->intersect = intersect;

	pending_request = NULL;

	/* When r == REG_INTERSECT we do need to call CRDA */
	if (r < 0) {
		/*
		 * Since CRDA will not be called in this case as we already
		 * have applied the requested regulatory domain before we just
		 * inform userspace we have processed the request
		 */
		if (r == -EALREADY)
			nl80211_send_reg_change_event(last_request);
		return r;
	}

	return call_crda(last_request->alpha2);
}

/* This currently only processes user and driver regulatory hints */
static void reg_process_hint(struct regulatory_request *reg_request)
{
	int r = 0;
	struct wiphy *wiphy = NULL;

	BUG_ON(!reg_request->alpha2);

	mutex_lock(&cfg80211_mutex);

	if (wiphy_idx_valid(reg_request->wiphy_idx))
		wiphy = wiphy_idx_to_wiphy(reg_request->wiphy_idx);

	if (reg_request->initiator == NL80211_REGDOM_SET_BY_DRIVER &&
	    !wiphy) {
		kfree(reg_request);
		goto out;
	}

	r = __regulatory_hint(wiphy, reg_request);
	/* This is required so that the orig_* parameters are saved */
	if (r == -EALREADY && wiphy && wiphy->strict_regulatory)
		wiphy_update_regulatory(wiphy, reg_request->initiator);
out:
	mutex_unlock(&cfg80211_mutex);
}

/* Processes regulatory hints, this is all the NL80211_REGDOM_SET_BY_* */
static void reg_process_pending_hints(void)
	{
	struct regulatory_request *reg_request;

	spin_lock(&reg_requests_lock);
	while (!list_empty(&reg_requests_list)) {
		reg_request = list_first_entry(&reg_requests_list,
					       struct regulatory_request,
					       list);
		list_del_init(&reg_request->list);

		spin_unlock(&reg_requests_lock);
		reg_process_hint(reg_request);
		spin_lock(&reg_requests_lock);
	}
	spin_unlock(&reg_requests_lock);
}

/* Processes beacon hints -- this has nothing to do with country IEs */
static void reg_process_pending_beacon_hints(void)
{
	struct cfg80211_registered_device *drv;
	struct reg_beacon *pending_beacon, *tmp;

	mutex_lock(&cfg80211_mutex);

	/* This goes through the _pending_ beacon list */
	spin_lock_bh(&reg_pending_beacons_lock);

	if (list_empty(&reg_pending_beacons)) {
		spin_unlock_bh(&reg_pending_beacons_lock);
		goto out;
	}

	list_for_each_entry_safe(pending_beacon, tmp,
				 &reg_pending_beacons, list) {

		list_del_init(&pending_beacon->list);

		/* Applies the beacon hint to current wiphys */
		list_for_each_entry(drv, &cfg80211_drv_list, list)
			wiphy_update_new_beacon(&drv->wiphy, pending_beacon);

		/* Remembers the beacon hint for new wiphys or reg changes */
		list_add_tail(&pending_beacon->list, &reg_beacon_list);
	}

	spin_unlock_bh(&reg_pending_beacons_lock);
out:
	mutex_unlock(&cfg80211_mutex);
}

static void reg_todo(struct work_struct *work)
{
	reg_process_pending_hints();
	reg_process_pending_beacon_hints();
}

static DECLARE_WORK(reg_work, reg_todo);

static void queue_regulatory_request(struct regulatory_request *request)
{
	spin_lock(&reg_requests_lock);
	list_add_tail(&request->list, &reg_requests_list);
	spin_unlock(&reg_requests_lock);

	schedule_work(&reg_work);
}

/* Core regulatory hint -- happens once during cfg80211_init() */
static int regulatory_hint_core(const char *alpha2)
{
	struct regulatory_request *request;

	BUG_ON(last_request);

	request = kzalloc(sizeof(struct regulatory_request),
			  GFP_KERNEL);
	if (!request)
		return -ENOMEM;

	request->alpha2[0] = alpha2[0];
	request->alpha2[1] = alpha2[1];
	request->initiator = NL80211_REGDOM_SET_BY_CORE;

	queue_regulatory_request(request);

	return 0;
}

/* User hints */
int regulatory_hint_user(const char *alpha2)
{
	struct regulatory_request *request;

	BUG_ON(!alpha2);

	request = kzalloc(sizeof(struct regulatory_request), GFP_KERNEL);
	if (!request)
		return -ENOMEM;

	request->wiphy_idx = WIPHY_IDX_STALE;
	request->alpha2[0] = alpha2[0];
	request->alpha2[1] = alpha2[1];
	request->initiator = NL80211_REGDOM_SET_BY_USER,

	queue_regulatory_request(request);

	return 0;
}

/* Driver hints */
int regulatory_hint(struct wiphy *wiphy, const char *alpha2)
{
	struct regulatory_request *request;

	BUG_ON(!alpha2);
	BUG_ON(!wiphy);

	request = kzalloc(sizeof(struct regulatory_request), GFP_KERNEL);
	if (!request)
		return -ENOMEM;

	request->wiphy_idx = get_wiphy_idx(wiphy);

	/* Must have registered wiphy first */
	BUG_ON(!wiphy_idx_valid(request->wiphy_idx));

	request->alpha2[0] = alpha2[0];
	request->alpha2[1] = alpha2[1];
	request->initiator = NL80211_REGDOM_SET_BY_DRIVER;

	queue_regulatory_request(request);

	return 0;
}
EXPORT_SYMBOL(regulatory_hint);

static bool reg_same_country_ie_hint(struct wiphy *wiphy,
			u32 country_ie_checksum)
{
	struct wiphy *request_wiphy;

	assert_cfg80211_lock();

	if (unlikely(last_request->initiator !=
	    NL80211_REGDOM_SET_BY_COUNTRY_IE))
		return false;

	request_wiphy = wiphy_idx_to_wiphy(last_request->wiphy_idx);

	if (!request_wiphy)
		return false;

	if (likely(request_wiphy != wiphy))
		return !country_ie_integrity_changes(country_ie_checksum);
	/*
	 * We should not have let these through at this point, they
	 * should have been picked up earlier by the first alpha2 check
	 * on the device
	 */
	if (WARN_ON(!country_ie_integrity_changes(country_ie_checksum)))
		return true;
	return false;
}

void regulatory_hint_11d(struct wiphy *wiphy,
			u8 *country_ie,
			u8 country_ie_len)
{
	struct ieee80211_regdomain *rd = NULL;
	char alpha2[2];
	u32 checksum = 0;
	enum environment_cap env = ENVIRON_ANY;
	struct regulatory_request *request;

	mutex_lock(&cfg80211_mutex);

	if (unlikely(!last_request)) {
		mutex_unlock(&cfg80211_mutex);
		return;
	}

	/* IE len must be evenly divisible by 2 */
	if (country_ie_len & 0x01)
		goto out;

	if (country_ie_len < IEEE80211_COUNTRY_IE_MIN_LEN)
		goto out;

	/*
	 * Pending country IE processing, this can happen after we
	 * call CRDA and wait for a response if a beacon was received before
	 * we were able to process the last regulatory_hint_11d() call
	 */
	if (country_ie_regdomain)
		goto out;

	alpha2[0] = country_ie[0];
	alpha2[1] = country_ie[1];

	if (country_ie[2] == 'I')
		env = ENVIRON_INDOOR;
	else if (country_ie[2] == 'O')
		env = ENVIRON_OUTDOOR;

	/*
	 * We will run this for *every* beacon processed for the BSSID, so
	 * we optimize an early check to exit out early if we don't have to
	 * do anything
	 */
	if (likely(last_request->initiator ==
	    NL80211_REGDOM_SET_BY_COUNTRY_IE &&
	    wiphy_idx_valid(last_request->wiphy_idx))) {
		struct cfg80211_registered_device *drv_last_ie;

		drv_last_ie =
			cfg80211_drv_by_wiphy_idx(last_request->wiphy_idx);

		/*
		 * Lets keep this simple -- we trust the first AP
		 * after we intersect with CRDA
		 */
		if (likely(&drv_last_ie->wiphy == wiphy)) {
			/*
			 * Ignore IEs coming in on this wiphy with
			 * the same alpha2 and environment cap
			 */
			if (likely(alpha2_equal(drv_last_ie->country_ie_alpha2,
				  alpha2) &&
				  env == drv_last_ie->env)) {
				goto out;
			}
			/*
			 * the wiphy moved on to another BSSID or the AP
			 * was reconfigured. XXX: We need to deal with the
			 * case where the user suspends and goes to goes
			 * to another country, and then gets IEs from an
			 * AP with different settings
			 */
			goto out;
		} else {
			/*
			 * Ignore IEs coming in on two separate wiphys with
			 * the same alpha2 and environment cap
			 */
			if (likely(alpha2_equal(drv_last_ie->country_ie_alpha2,
				  alpha2) &&
				  env == drv_last_ie->env)) {
				goto out;
			}
			/* We could potentially intersect though */
			goto out;
		}
	}

	rd = country_ie_2_rd(country_ie, country_ie_len, &checksum);
	if (!rd)
		goto out;

	/*
	 * This will not happen right now but we leave it here for the
	 * the future when we want to add suspend/resume support and having
	 * the user move to another country after doing so, or having the user
	 * move to another AP. Right now we just trust the first AP.
	 *
	 * If we hit this before we add this support we want to be informed of
	 * it as it would indicate a mistake in the current design
	 */
	if (WARN_ON(reg_same_country_ie_hint(wiphy, checksum)))
		goto free_rd_out;

	request = kzalloc(sizeof(struct regulatory_request), GFP_KERNEL);
	if (!request)
		goto free_rd_out;

	/*
	 * We keep this around for when CRDA comes back with a response so
	 * we can intersect with that
	 */
	country_ie_regdomain = rd;

	request->wiphy_idx = get_wiphy_idx(wiphy);
	request->alpha2[0] = rd->alpha2[0];
	request->alpha2[1] = rd->alpha2[1];
	request->initiator = NL80211_REGDOM_SET_BY_COUNTRY_IE;
	request->country_ie_checksum = checksum;
	request->country_ie_env = env;

	mutex_unlock(&cfg80211_mutex);

	queue_regulatory_request(request);

	return;

free_rd_out:
	kfree(rd);
out:
	mutex_unlock(&cfg80211_mutex);
}
EXPORT_SYMBOL(regulatory_hint_11d);

static bool freq_is_chan_12_13_14(u16 freq)
{
	if (freq == ieee80211_channel_to_frequency(12) ||
	    freq == ieee80211_channel_to_frequency(13) ||
	    freq == ieee80211_channel_to_frequency(14))
		return true;
	return false;
}

int regulatory_hint_found_beacon(struct wiphy *wiphy,
				 struct ieee80211_channel *beacon_chan,
				 gfp_t gfp)
{
	struct reg_beacon *reg_beacon;

	if (likely((beacon_chan->beacon_found ||
	    (beacon_chan->flags & IEEE80211_CHAN_RADAR) ||
	    (beacon_chan->band == IEEE80211_BAND_2GHZ &&
	     !freq_is_chan_12_13_14(beacon_chan->center_freq)))))
		return 0;

	reg_beacon = kzalloc(sizeof(struct reg_beacon), gfp);
	if (!reg_beacon)
		return -ENOMEM;

#ifdef CONFIG_CFG80211_REG_DEBUG
	printk(KERN_DEBUG "cfg80211: Found new beacon on "
		"frequency: %d MHz (Ch %d) on %s\n",
		beacon_chan->center_freq,
		ieee80211_frequency_to_channel(beacon_chan->center_freq),
		wiphy_name(wiphy));
#endif
	memcpy(&reg_beacon->chan, beacon_chan,
		sizeof(struct ieee80211_channel));


	/*
	 * Since we can be called from BH or and non-BH context
	 * we must use spin_lock_bh()
	 */
	spin_lock_bh(&reg_pending_beacons_lock);
	list_add_tail(&reg_beacon->list, &reg_pending_beacons);
	spin_unlock_bh(&reg_pending_beacons_lock);

	schedule_work(&reg_work);

	return 0;
}

static void print_rd_rules(const struct ieee80211_regdomain *rd)
{
	unsigned int i;
	const struct ieee80211_reg_rule *reg_rule = NULL;
	const struct ieee80211_freq_range *freq_range = NULL;
	const struct ieee80211_power_rule *power_rule = NULL;

	printk(KERN_INFO "\t(start_freq - end_freq @ bandwidth), "
		"(max_antenna_gain, max_eirp)\n");

	for (i = 0; i < rd->n_reg_rules; i++) {
		reg_rule = &rd->reg_rules[i];
		freq_range = &reg_rule->freq_range;
		power_rule = &reg_rule->power_rule;

		/*
		 * There may not be documentation for max antenna gain
		 * in certain regions
		 */
		if (power_rule->max_antenna_gain)
			printk(KERN_INFO "\t(%d KHz - %d KHz @ %d KHz), "
				"(%d mBi, %d mBm)\n",
				freq_range->start_freq_khz,
				freq_range->end_freq_khz,
				freq_range->max_bandwidth_khz,
				power_rule->max_antenna_gain,
				power_rule->max_eirp);
		else
			printk(KERN_INFO "\t(%d KHz - %d KHz @ %d KHz), "
				"(N/A, %d mBm)\n",
				freq_range->start_freq_khz,
				freq_range->end_freq_khz,
				freq_range->max_bandwidth_khz,
				power_rule->max_eirp);
	}
}

static void print_regdomain(const struct ieee80211_regdomain *rd)
{

	if (is_intersected_alpha2(rd->alpha2)) {

		if (last_request->initiator ==
		    NL80211_REGDOM_SET_BY_COUNTRY_IE) {
			struct cfg80211_registered_device *drv;
			drv = cfg80211_drv_by_wiphy_idx(
				last_request->wiphy_idx);
			if (drv) {
				printk(KERN_INFO "cfg80211: Current regulatory "
					"domain updated by AP to: %c%c\n",
					drv->country_ie_alpha2[0],
					drv->country_ie_alpha2[1]);
			} else
				printk(KERN_INFO "cfg80211: Current regulatory "
					"domain intersected: \n");
		} else
				printk(KERN_INFO "cfg80211: Current regulatory "
					"domain intersected: \n");
	} else if (is_world_regdom(rd->alpha2))
		printk(KERN_INFO "cfg80211: World regulatory "
			"domain updated:\n");
	else {
		if (is_unknown_alpha2(rd->alpha2))
			printk(KERN_INFO "cfg80211: Regulatory domain "
				"changed to driver built-in settings "
				"(unknown country)\n");
		else
			printk(KERN_INFO "cfg80211: Regulatory domain "
				"changed to country: %c%c\n",
				rd->alpha2[0], rd->alpha2[1]);
	}
	print_rd_rules(rd);
}

static void print_regdomain_info(const struct ieee80211_regdomain *rd)
{
	printk(KERN_INFO "cfg80211: Regulatory domain: %c%c\n",
		rd->alpha2[0], rd->alpha2[1]);
	print_rd_rules(rd);
}

#ifdef CONFIG_CFG80211_REG_DEBUG
static void reg_country_ie_process_debug(
	const struct ieee80211_regdomain *rd,
	const struct ieee80211_regdomain *country_ie_regdomain,
	const struct ieee80211_regdomain *intersected_rd)
{
	printk(KERN_DEBUG "cfg80211: Received country IE:\n");
	print_regdomain_info(country_ie_regdomain);
	printk(KERN_DEBUG "cfg80211: CRDA thinks this should applied:\n");
	print_regdomain_info(rd);
	if (intersected_rd) {
		printk(KERN_DEBUG "cfg80211: We intersect both of these "
			"and get:\n");
		print_regdomain_info(intersected_rd);
		return;
	}
	printk(KERN_DEBUG "cfg80211: Intersection between both failed\n");
}
#else
static inline void reg_country_ie_process_debug(
	const struct ieee80211_regdomain *rd,
	const struct ieee80211_regdomain *country_ie_regdomain,
	const struct ieee80211_regdomain *intersected_rd)
{
}
#endif

/* Takes ownership of rd only if it doesn't fail */
static int __set_regdom(const struct ieee80211_regdomain *rd)
{
	const struct ieee80211_regdomain *intersected_rd = NULL;
	struct cfg80211_registered_device *drv = NULL;
	struct wiphy *request_wiphy;
	/* Some basic sanity checks first */

	if (is_world_regdom(rd->alpha2)) {
		if (WARN_ON(!reg_is_valid_request(rd->alpha2)))
			return -EINVAL;
		update_world_regdomain(rd);
		return 0;
	}

	if (!is_alpha2_set(rd->alpha2) && !is_an_alpha2(rd->alpha2) &&
			!is_unknown_alpha2(rd->alpha2))
		return -EINVAL;

	if (!last_request)
		return -EINVAL;

	/*
	 * Lets only bother proceeding on the same alpha2 if the current
	 * rd is non static (it means CRDA was present and was used last)
	 * and the pending request came in from a country IE
	 */
	if (last_request->initiator != NL80211_REGDOM_SET_BY_COUNTRY_IE) {
		/*
		 * If someone else asked us to change the rd lets only bother
		 * checking if the alpha2 changes if CRDA was already called
		 */
		if (!is_old_static_regdom(cfg80211_regdomain) &&
		    !regdom_changes(rd->alpha2))
			return -EINVAL;
	}

	/*
	 * Now lets set the regulatory domain, update all driver channels
	 * and finally inform them of what we have done, in case they want
	 * to review or adjust their own settings based on their own
	 * internal EEPROM data
	 */

	if (WARN_ON(!reg_is_valid_request(rd->alpha2)))
		return -EINVAL;

	if (!is_valid_rd(rd)) {
		printk(KERN_ERR "cfg80211: Invalid "
			"regulatory domain detected:\n");
		print_regdomain_info(rd);
		return -EINVAL;
	}

	request_wiphy = wiphy_idx_to_wiphy(last_request->wiphy_idx);

	if (!last_request->intersect) {
		int r;

		if (last_request->initiator != NL80211_REGDOM_SET_BY_DRIVER) {
			reset_regdomains();
			cfg80211_regdomain = rd;
			return 0;
		}

		/*
		 * For a driver hint, lets copy the regulatory domain the
		 * driver wanted to the wiphy to deal with conflicts
		 */

		BUG_ON(request_wiphy->regd);

		r = reg_copy_regd(&request_wiphy->regd, rd);
		if (r)
			return r;

		reset_regdomains();
		cfg80211_regdomain = rd;
		return 0;
	}

	/* Intersection requires a bit more work */

	if (last_request->initiator != NL80211_REGDOM_SET_BY_COUNTRY_IE) {

		intersected_rd = regdom_intersect(rd, cfg80211_regdomain);
		if (!intersected_rd)
			return -EINVAL;

		/*
		 * We can trash what CRDA provided now.
		 * However if a driver requested this specific regulatory
		 * domain we keep it for its private use
		 */
		if (last_request->initiator == NL80211_REGDOM_SET_BY_DRIVER)
			request_wiphy->regd = rd;
		else
			kfree(rd);

		rd = NULL;

		reset_regdomains();
		cfg80211_regdomain = intersected_rd;

		return 0;
	}

	/*
	 * Country IE requests are handled a bit differently, we intersect
	 * the country IE rd with what CRDA believes that country should have
	 */

	BUG_ON(!country_ie_regdomain);
	BUG_ON(rd == country_ie_regdomain);

	/*
	 * Intersect what CRDA returned and our what we
	 * had built from the Country IE received
	 */

	intersected_rd = regdom_intersect(rd, country_ie_regdomain);

	reg_country_ie_process_debug(rd,
				     country_ie_regdomain,
				     intersected_rd);

	kfree(country_ie_regdomain);
	country_ie_regdomain = NULL;

	if (!intersected_rd)
		return -EINVAL;

	drv = wiphy_to_dev(request_wiphy);

	drv->country_ie_alpha2[0] = rd->alpha2[0];
	drv->country_ie_alpha2[1] = rd->alpha2[1];
	drv->env = last_request->country_ie_env;

	BUG_ON(intersected_rd == rd);

	kfree(rd);
	rd = NULL;

	reset_regdomains();
	cfg80211_regdomain = intersected_rd;

	return 0;
}


/*
 * Use this call to set the current regulatory domain. Conflicts with
 * multiple drivers can be ironed out later. Caller must've already
 * kmalloc'd the rd structure. Caller must hold cfg80211_mutex
 */
int set_regdom(const struct ieee80211_regdomain *rd)
{
	int r;

	assert_cfg80211_lock();

	/* Note that this doesn't update the wiphys, this is done below */
	r = __set_regdom(rd);
	if (r) {
		kfree(rd);
		return r;
	}

	/* This would make this whole thing pointless */
	if (!last_request->intersect)
		BUG_ON(rd != cfg80211_regdomain);

	/* update all wiphys now with the new established regulatory domain */
	update_all_wiphy_regulatory(last_request->initiator);

	print_regdomain(cfg80211_regdomain);

	nl80211_send_reg_change_event(last_request);

	return r;
}

/* Caller must hold cfg80211_mutex */
void reg_device_remove(struct wiphy *wiphy)
{
<<<<<<< HEAD
	struct wiphy *request_wiphy;

	assert_cfg80211_lock();

	request_wiphy = wiphy_idx_to_wiphy(last_request->wiphy_idx);
=======
	struct wiphy *request_wiphy = NULL;

	assert_cfg80211_lock();

	if (last_request)
		request_wiphy = wiphy_idx_to_wiphy(last_request->wiphy_idx);
>>>>>>> 6574612f

	kfree(wiphy->regd);
	if (!last_request || !request_wiphy)
		return;
	if (request_wiphy != wiphy)
		return;
	last_request->wiphy_idx = WIPHY_IDX_STALE;
	last_request->country_ie_env = ENVIRON_ANY;
}

int regulatory_init(void)
{
	int err = 0;

	reg_pdev = platform_device_register_simple("regulatory", 0, NULL, 0);
	if (IS_ERR(reg_pdev))
		return PTR_ERR(reg_pdev);

	spin_lock_init(&reg_requests_lock);
	spin_lock_init(&reg_pending_beacons_lock);

#ifdef CONFIG_WIRELESS_OLD_REGULATORY
	cfg80211_regdomain = static_regdom(ieee80211_regdom);

	printk(KERN_INFO "cfg80211: Using static regulatory domain info\n");
	print_regdomain_info(cfg80211_regdomain);
	/*
	 * The old code still requests for a new regdomain and if
	 * you have CRDA you get it updated, otherwise you get
	 * stuck with the static values. Since "EU" is not a valid
	 * ISO / IEC 3166 alpha2 code we can't expect userpace to
	 * give us a regulatory domain for it. We need last_request
	 * iniitalized though so lets just send a request which we
	 * know will be ignored... this crap will be removed once
	 * OLD_REG dies.
	 */
	err = regulatory_hint_core(ieee80211_regdom);
#else
	cfg80211_regdomain = cfg80211_world_regdom;

	err = regulatory_hint_core(ieee80211_regdom);
#endif
	if (err) {
		if (err == -ENOMEM)
			return err;
		/*
		 * N.B. kobject_uevent_env() can fail mainly for when we're out
		 * memory which is handled and propagated appropriately above
		 * but it can also fail during a netlink_broadcast() or during
		 * early boot for call_usermodehelper(). For now treat these
		 * errors as non-fatal.
		 */
		printk(KERN_ERR "cfg80211: kobject_uevent_env() was unable "
			"to call CRDA during init");
#ifdef CONFIG_CFG80211_REG_DEBUG
		/* We want to find out exactly why when debugging */
		WARN_ON(err);
#endif
	}

	return 0;
}

void regulatory_exit(void)
{
	struct regulatory_request *reg_request, *tmp;
	struct reg_beacon *reg_beacon, *btmp;

	cancel_work_sync(&reg_work);

	mutex_lock(&cfg80211_mutex);

	reset_regdomains();

	kfree(country_ie_regdomain);
	country_ie_regdomain = NULL;

	kfree(last_request);

	platform_device_unregister(reg_pdev);

	spin_lock_bh(&reg_pending_beacons_lock);
	if (!list_empty(&reg_pending_beacons)) {
		list_for_each_entry_safe(reg_beacon, btmp,
					 &reg_pending_beacons, list) {
			list_del(&reg_beacon->list);
			kfree(reg_beacon);
		}
	}
	spin_unlock_bh(&reg_pending_beacons_lock);

	if (!list_empty(&reg_beacon_list)) {
		list_for_each_entry_safe(reg_beacon, btmp,
					 &reg_beacon_list, list) {
			list_del(&reg_beacon->list);
			kfree(reg_beacon);
		}
	}

	spin_lock(&reg_requests_lock);
	if (!list_empty(&reg_requests_list)) {
		list_for_each_entry_safe(reg_request, tmp,
					 &reg_requests_list, list) {
			list_del(&reg_request->list);
			kfree(reg_request);
		}
	}
	spin_unlock(&reg_requests_lock);

	mutex_unlock(&cfg80211_mutex);
}<|MERGE_RESOLUTION|>--- conflicted
+++ resolved
@@ -2095,20 +2095,12 @@
 /* Caller must hold cfg80211_mutex */
 void reg_device_remove(struct wiphy *wiphy)
 {
-<<<<<<< HEAD
-	struct wiphy *request_wiphy;
-
-	assert_cfg80211_lock();
-
-	request_wiphy = wiphy_idx_to_wiphy(last_request->wiphy_idx);
-=======
 	struct wiphy *request_wiphy = NULL;
 
 	assert_cfg80211_lock();
 
 	if (last_request)
 		request_wiphy = wiphy_idx_to_wiphy(last_request->wiphy_idx);
->>>>>>> 6574612f
 
 	kfree(wiphy->regd);
 	if (!last_request || !request_wiphy)
